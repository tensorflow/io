# Copyright 2020 The TensorFlow Authors. All Rights Reserved.
#
# Licensed under the Apache License, Version 2.0 (the "License");
# you may not use this file except in compliance with the License.
# You may obtain a copy of the License at
#
#     http://www.apache.org/licenses/LICENSE-2.0
#
# Unless required by applicable law or agreed to in writing, software
# distributed under the License is distributed on an "AS IS" BASIS,
# WITHOUT WARRANTIES OR CONDITIONS OF ANY KIND, either express or implied.
# See the License for the specific language governing permissions and
# limitations under the License.
# ==============================================================================

import numpy as np
from tensorflow.python.platform import test
from tensorflow.python.framework import dtypes as tf_types
from tensorflow.python.framework import ops
from tensorflow.python.framework.errors import OpError
from tensorflow.python.ops import parsing_ops
from tensorflow.python.util import compat
from tensorflow.python.framework import sparse_tensor
from tensorflow_io.core.python.experimental.avro_dataset_ops import make_avro_dataset

from tensorflow_io.avro.python.tests.avro_dataset_test_base import AvroDatasetTestBase


class AvroDatasetTest(AvroDatasetTestBase):

    def _test_pass_dataset(self, writer_schema, record_data, expected_data,
                           features, reader_schema, batch_size, **kwargs):
        filenames = AvroDatasetTestBase._setup_files(writer_schema=writer_schema,
                                                     records=record_data)

        actual_dataset = make_avro_dataset(
            filenames=filenames, reader_schema=reader_schema,
            features=features, batch_size=batch_size,
            shuffle=kwargs.get("shuffle", None),
            num_epochs=kwargs.get("num_epochs", None),
            label_keys=kwargs.get("label_keys", []))

        self._verify_output(expected_data=expected_data,
                            actual_dataset=actual_dataset)

    def _test_fail_dataset(self, writer_schema, record_data, features,
                           reader_schema, batch_size, **kwargs):
<<<<<<< HEAD
=======
        """
        Note, this test method expects an op error will occur when calling next
        """
>>>>>>> 63315487
        filenames = AvroDatasetTestBase._setup_files(writer_schema=writer_schema,
                                                     records=record_data)

        actual_dataset = make_avro_dataset(
            filenames=filenames, reader_schema=reader_schema,
            features=features, batch_size=batch_size,
            shuffle=kwargs.get("shuffle", None),
            num_epochs=kwargs.get("num_epochs", None))

        next_data = iter(actual_dataset)

        with self.assertRaises(OpError):
            next(next_data)

    def test_primitive_types(self):
        writer_schema = """{
              "type": "record",
              "name": "dataTypes",
              "fields": [
                  {
                     "name":"string_value",
                     "type":"string"
                  },
                  {
                     "name":"bytes_value",
                     "type":"bytes"
                  },
                  {
                     "name":"double_value",
                     "type":"double"
                  },
                  {
                     "name":"float_value",
                     "type":"float"
                  },
                  {
                     "name":"long_value",
                     "type":"long"
                  },
                  {
                     "name":"int_value",
                     "type":"int"
                  },
                  {
                     "name":"boolean_value",
                     "type":"boolean"
                  }
              ]}"""
        record_data = [
            {
                "string_value": "",
                "bytes_value": b"",
                "double_value": 0.0,
                "float_value": 0.0,
                "long_value": 0,
                "int_value": 0,
                "boolean_value": False,
            },
            {
                "string_value": "SpecialChars@!#$%^&*()-_=+{}[]|/`~\\\'?",
                "bytes_value": b"SpecialChars@!#$%^&*()-_=+{}[]|/`~\\\'?",
                "double_value": -1.0,
                "float_value": -1.0,
                "long_value": 9223372036854775807,
                "int_value": 2147483648 - 1,
                "boolean_value": True,
            },
            {
                "string_value": "ABCDEFGHIJKLMNOPQRSTUVWZabcdefghijklmnopqrstuvwz0123456789",
                "bytes_value": b"ABCDEFGHIJKLMNOPQRSTUVWZabcdefghijklmnopqrstuvwz0123456789",
                "double_value": 1.0,
                "float_value": 1.0,
                "long_value": -9223372036854775807 - 1,
                "int_value": -2147483648,
                "boolean_value": False,
            }
        ]
        features = {
            "string_value": parsing_ops.FixedLenFeature([], tf_types.string),
            "bytes_value": parsing_ops.FixedLenFeature([], tf_types.string),
            "double_value": parsing_ops.FixedLenFeature([], tf_types.float64),
            "float_value": parsing_ops.FixedLenFeature([], tf_types.float32),
            "long_value": parsing_ops.FixedLenFeature([], tf_types.int64),
            "int_value": parsing_ops.FixedLenFeature([], tf_types.int32),
            "boolean_value": parsing_ops.FixedLenFeature([], tf_types.bool)
        }
        expected_data = [
            {
                "string_value":
                    ops.convert_to_tensor(
                        np.asarray([
                            compat.as_bytes(""),
                            compat.as_bytes("SpecialChars@!#$%^&*()-_=+{}[]|/`~\\\'?"),
                            compat.as_bytes("ABCDEFGHIJKLMNOPQRSTUVWZabcdefghijklmnopqrstuvwz0123456789")
                        ])
                    ),
                "bytes_value":
                    ops.convert_to_tensor([
                        compat.as_bytes(""),
                        compat.as_bytes("SpecialChars@!#$%^&*()-_=+{}[]|/`~\\\'?"),
                        compat.as_bytes("ABCDEFGHIJKLMNOPQRSTUVWZabcdefghijklmnopqrstuvwz0123456789")
                    ]),
                # Note, conversion utils `ops.EagerTensor` only seems to support single precision.
                # Proper values for double precision are 1.7976931348623157e+308, -1.7976931348623157e+308
                # In addition, precision is not maintained by the conversion, thus, I simplify set 1.0
                # and -1.0 instead of proper values 3.40282306074e+38 and -3.40282306074e+38.
                "double_value":
                    ops.convert_to_tensor([
                        0.0,
                        -1.0,
                        1.0
                    ]),
                "float_value":
                    ops.convert_to_tensor([
                        0.0,
                        -1.0,
                        1.0
                    ]),
                "long_value":
                    ops.convert_to_tensor([
                        0,
                        9223372036854775807,
                        -9223372036854775807 - 1
                    ]),
                "int_value":
                    ops.convert_to_tensor([
                        0,
                        2147483648 - 1,
                        -2147483648
                    ]),
                "boolean_value":
                    ops.convert_to_tensor([
                        False,
                        True,
                        False
                    ])
            }
        ]
        self._test_pass_dataset(writer_schema=writer_schema,
                                record_data=record_data,
                                expected_data=expected_data,
                                features=features,
                                reader_schema=writer_schema,
                                batch_size=3, num_epochs=1)

    def test_fixed_enum_types(self):
        writer_schema = """{
              "type": "record",
              "name": "dataTypes",
              "fields": [
                  {
                     "name":"fixed_value",
                     "type": {
                        "name": "TenBytes",
                        "type": "fixed",
                        "size": 10
                     }
                  },
                  {
                     "name":"enum_value",
                     "type":{
                        "name": "Color",
                        "type": "enum",
                        "symbols": ["BLUE", "GREEN", "BROWN"]
                     }
                  }
              ]}"""
        record_data = [
            {
                "fixed_value": b"0123456789",
                "enum_value": "BLUE"
            },
            {
                "fixed_value": b"1234567890",
                "enum_value": "GREEN"
            },
            {
                "fixed_value": b"2345678901",
                "enum_value": "BROWN"
            }
        ]
        features = {
            "fixed_value": parsing_ops.FixedLenFeature([], tf_types.string),
            "enum_value": parsing_ops.FixedLenFeature([], tf_types.string)
        }
        expected_data = [
            {
                "fixed_value":
                    ops.convert_to_tensor([
                        compat.as_bytes("0123456789"),
                        compat.as_bytes("1234567890"),
                        compat.as_bytes("2345678901")
                    ]),
                "enum_value":
                    ops.convert_to_tensor([
                        b"BLUE",
                        b"GREEN",
                        b"BROWN"
                    ])
            }
        ]
        self._test_pass_dataset(writer_schema=writer_schema,
                                record_data=record_data,
                                expected_data=expected_data,
                                features=features,
                                reader_schema=writer_schema,
                                batch_size=3, num_epochs=1)

    def test_batching(self):
        writer_schema = """{
              "type": "record",
              "name": "row",
              "fields": [
                  {"name": "int_value", "type": "int"}
              ]}"""
        record_data = [
            {"int_value": 0},
            {"int_value": 1},
            {"int_value": 2}
        ]
        features = {
            "int_value": parsing_ops.FixedLenFeature([], tf_types.int32)
        }
        expected_data = [
            {"int_value": ops.convert_to_tensor([0, 1])},
            {"int_value": ops.convert_to_tensor([2])}
        ]
        self._test_pass_dataset(writer_schema=writer_schema,
                                record_data=record_data,
                                expected_data=expected_data,
                                features=features,
                                reader_schema=writer_schema,
                                batch_size=2, num_epochs=1)

    def test_padding_from_default_with_drop_remainder(self):
        writer_schema = """{
                  "type": "record",
                  "name": "row",
                  "fields": [
                      {
                         "name": "fixed_len",
                         "type": {
                            "type": "array",
                            "items": "int"
                         }
                      }
                  ]}"""
        record_data = [
            {"fixed_len": [0]},
            {"fixed_len": [1]},
            {"fixed_len": [2]},
            {"fixed_len": [3]}
        ]
        features = {
            "fixed_len[*]": parsing_ops.FixedLenFeature([2], tf_types.int32,
                                                        default_value=[0, 1])
        }
        # Note, last batch is dropped
        expected_data = [
            {"fixed_len[*]": ops.convert_to_tensor([[0, 1], [1, 1], [2, 1]])}
        ]
        self._test_pass_dataset(writer_schema=writer_schema,
                                record_data=record_data,
                                expected_data=expected_data,
                                features=features,
                                reader_schema=writer_schema,
                                batch_size=3, num_epochs=None,
                                skip_out_of_range_error=True)

    def test_padding_from_default_without_drop_remainder(self):
        writer_schema = """{
                  "type": "record",
                  "name": "row",
                  "fields": [
                      {
                         "name": "fixed_len",
                         "type": {
                            "type": "array",
                            "items": "int"
                         }
                      }
                  ]}"""
        record_data = [
            {"fixed_len": [0]},
            {"fixed_len": [1]},
            {"fixed_len": [2]},
            {"fixed_len": [3]}
        ]
        features = {
            "fixed_len[*]": parsing_ops.FixedLenFeature([2], tf_types.int32,
                                                        default_value=[0, 1])
        }
        # Note, last batch is NOT dropped
        expected_data = [
            {"fixed_len[*]": ops.convert_to_tensor([[0, 1], [1, 1], [2, 1]])},
            {"fixed_len[*]": ops.convert_to_tensor([[3, 1]])}
        ]
        self._test_pass_dataset(writer_schema=writer_schema,
                                record_data=record_data,
                                expected_data=expected_data,
                                features=features,
                                reader_schema=writer_schema,
                                batch_size=3, num_epochs=1,
                                skip_out_of_range_error=True)

    def test_none_batch(self):
        writer_schema = """{
                  "type": "record",
                  "name": "row",
                  "fields": [
                      {
                         "name": "fixed_len",
                         "type": {
                            "type": "array",
                            "items": "int"
                         }
                      }
                  ]}"""
        record_data = [
            {"fixed_len": [0]},
            {"fixed_len": [1]},
            {"fixed_len": [2]},
            {"fixed_len": [3]}
        ]
        features = {
            "fixed_len[*]": parsing_ops.FixedLenFeature([], tf_types.int32,
                                                        default_value=0)
        }
        # Note, last batch is dropped
        expected_data = [
            {"fixed_len[*]": ops.convert_to_tensor([0, 1, 2])}
        ]
        self._test_pass_dataset(writer_schema=writer_schema,
                                record_data=record_data,
                                expected_data=expected_data,
                                features=features,
                                reader_schema=writer_schema,
                                batch_size=3, num_epochs=None,
                                skip_out_of_range_error=True)

    def test_batching_with_default(self):
        writer_schema = """{
                  "type": "record",
                  "name": "row",
                  "fields": [
                      {
                         "name": "fixed_len",
                         "type": {
                            "type": "array",
                            "items": "int"
                         }
                      }
                  ]}"""
        record_data = [
            {"fixed_len": [0, 1, 2]},
            {"fixed_len": [3, 4, 5]},
            {"fixed_len": [6, 7, 8]}
        ]
        features = {
            "fixed_len[*]": parsing_ops.FixedLenFeature([3], tf_types.int32,
                                                        default_value=[0, 1, 2])
        }
        expected_data = [
            {"fixed_len[*]": ops.convert_to_tensor([
                [0, 1, 2],
                [3, 4, 5]])
            },
            {"fixed_len[*]": ops.convert_to_tensor([
                [6, 7, 8]])
            }
        ]
        self._test_pass_dataset(writer_schema=writer_schema,
                                record_data=record_data,
                                expected_data=expected_data,
                                features=features,
                                reader_schema=writer_schema,
                                batch_size=2, num_epochs=1)

    def test_labels(self):
        writer_schema = """{
              "type": "record",
              "name": "row",
              "fields": [
                  {"name": "feature1", "type": "int"},
                  {"name": "label1", "type": "int"},
                  {"name": "label2", "type": "int"}
              ]}"""
        record_data = [
            {"feature1": 10, "label1": 0, "label2": 5},
            {"feature1": 20, "label1": 1, "label2": 6},
            {"feature1": 30, "label1": 2, "label2": 7}
        ]
        features = {
            "feature1": parsing_ops.FixedLenFeature([], tf_types.int32),
            "label1": parsing_ops.FixedLenFeature([], tf_types.int32),
            "label2": parsing_ops.FixedLenFeature([], tf_types.int32)
        }
        expected_data = [
            (
                {"feature1": ops.convert_to_tensor([10, 20, 30])},
                {"label1": ops.convert_to_tensor([0, 1, 2]), "label2": ops.convert_to_tensor([5, 6, 7])}
            )
        ]
        label_keys = ["label1", "label2"]
        self._test_pass_dataset(writer_schema=writer_schema,
                                record_data=record_data,
                                expected_data=expected_data,
                                features=features,
                                reader_schema=writer_schema,
                                batch_size=3,
                                num_epochs=1,
                                label_keys=label_keys)

    def test_larger_file_size(self):
        # Added because of existing implementations had bug if the file
        # size is larger than the buffer size
        n_data = 1024
        writer_schema = """{
              "type": "record",
              "name": "row",
              "fields": [
                  {
                     "name": "int_value",
                     "type": "int"
                  }
              ]}"""
        record_data = [dict([("int_value", datum)]) for datum in range(n_data)]
        features = {
            "int_value": parsing_ops.FixedLenFeature([], tf_types.int32)
        }
        # Add batch dimension
        expected_data = [
            dict([("int_value", ops.convert_to_tensor([datum]))]) for datum in range(n_data)]
        self._test_pass_dataset(writer_schema=writer_schema,
                                record_data=record_data,
                                expected_data=expected_data,
                                features=features,
                                reader_schema=writer_schema,
                                batch_size=1, num_epochs=1)

    def test_schema_projection(self):
        writer_schema = """{
              "type": "record",
              "name": "row",
              "fields": [
                  {"name": "int_value", "type": "int"},
                  {"name": "bool_value", "type": "boolean"}
              ]}"""
        reader_schema = """{
              "type": "record",
              "name": "row",
              "fields": [
                  {"name": "int_value", "type": "int"}
              ]}"""
        record_data = [
            {"int_value": 0, "bool_value": True},
            {"int_value": 1, "bool_value": False}
        ]
        features = {
            "int_value": parsing_ops.FixedLenFeature([], tf_types.int32)
        }
        expected_data = [
            {"int_value": ops.convert_to_tensor([0, 1])}
        ]
        self._test_pass_dataset(writer_schema=writer_schema,
                                record_data=record_data,
                                expected_data=expected_data,
                                features=features,
                                reader_schema=reader_schema,
                                batch_size=2, num_epochs=1)

    def test_schema_type_promotion(self):
        writer_schema = """{
              "type": "record",
              "name": "row",
              "fields": [
                  {"name": "int_value", "type": "int"},
                  {"name": "long_value", "type": "long"}
              ]}"""
        reader_schema = """{
              "type": "record",
              "name": "row",
              "fields": [
                  {"name": "int_value", "type": "long"},
                  {"name": "long_value", "type": "double"}
              ]}"""
        record_data = [
            {"int_value": 0, "long_value": 111},
            {"int_value": 1, "long_value": 222}
        ]
        features = {
            "int_value": parsing_ops.FixedLenFeature([], tf_types.int64),
            "long_value": parsing_ops.FixedLenFeature([], tf_types.double)
        }
        expected_data = [
            {
                "int_value": ops.convert_to_tensor([0, 1]),
                "long_value": ops.convert_to_tensor([111.0, 222.0])
            }
        ]
        self._test_pass_dataset(writer_schema=writer_schema,
                                record_data=record_data,
                                expected_data=expected_data,
                                features=features,
                                reader_schema=reader_schema,
                                batch_size=2, num_epochs=1)

    def test_null_union_primitive_type(self):
        writer_schema = """
      {
         "type":"record",
         "name":"data_row",
         "fields":[
            {
               "name":"multi_type",
               "type":[
                  "null",
                  "boolean",
                  "int",
                  "long",
                  "float",
                  "double",
                  "string"
               ]
            }
         ]
      }
      """
        record_data = [
            {
                "multi_type": 1.0
            },
            {
                "multi_type": 2.0
            },
            {
                "multi_type": 3.0
            },
            {
                "multi_type": True  # converted by py avro implementation into 1
            },
            {
                "multi_type": "abc"
            },
            {
                "multi_type": None
            }
        ]
        features = {
            "multi_type:boolean": parsing_ops.FixedLenFeature([], tf_types.bool),
            "multi_type:int": parsing_ops.FixedLenFeature([], tf_types.int32),
            "multi_type:long": parsing_ops.FixedLenFeature([], tf_types.int64),
            "multi_type:float": parsing_ops.FixedLenFeature([], tf_types.float32),
            "multi_type:double": parsing_ops.FixedLenFeature([], tf_types.float64),
            "multi_type:string": parsing_ops.FixedLenFeature([], tf_types.string)
        }
        expected_data = [
            {
                "multi_type:boolean":
                    ops.convert_to_tensor([]),
                "multi_type:int":
                    ops.convert_to_tensor([]),
                "multi_type:long":
                    ops.convert_to_tensor([]),
                "multi_type:float":
                    ops.convert_to_tensor([]),
                "multi_type:double":
                    ops.convert_to_tensor([1.0, 2.0, 3.0, 1.0]),
                "multi_type:string":
                    ops.convert_to_tensor([compat.as_bytes("abc")])
            }
        ]
        self._test_pass_dataset(writer_schema=writer_schema,
                                record_data=record_data,
                                expected_data=expected_data,
                                features=features,
                                reader_schema=writer_schema,
                                batch_size=6, num_epochs=1)

    def test_union_with_null(self):
        writer_schema = """
      {
         "type": "record",
         "name": "data_row",
         "fields": [
            {
               "name": "possible_float_type",
               "type": [
                  "null",
                  "float"
               ]
            }
         ]
      }
      """
        record_data = [
            {
                "possible_float_type": 1.0
            },
            {
                "possible_float_type": None
            },
            {
                "possible_float_type": -1.0
            }
        ]
        features = {
            "possible_float_type:float": parsing_ops.FixedLenFeature([],
                                                                     tf_types.float32)
        }
        # TODO(fraudies): If we have a default, then we use that in the place of
        #  the None
        expected_data = [
            {
                "possible_float_type:float": ops.convert_to_tensor([1.0, -1.0])
            }
        ]
        self._test_pass_dataset(writer_schema=writer_schema,
                                record_data=record_data,
                                expected_data=expected_data,
                                features=features,
                                reader_schema=writer_schema,
                                batch_size=3, num_epochs=1)

    def test_fixed_length_list(self):
        writer_schema = """{
              "type": "record",
              "name": "row",
              "fields": [
                  {
                     "name": "int_list",
                     "type": {
                        "type": "array",
                        "items": "int"
                     }
                  }
              ]}"""
        record_data = [
            {"int_list": [0, 1, 2]},
            {"int_list": [3, 4, 5]},
            {"int_list": [6, 7, 8]}
        ]
        features = {
            "int_list[*]": parsing_ops.FixedLenFeature([3], tf_types.int32)
        }
        expected_data = [
            {"int_list[*]": ops.convert_to_tensor([[0, 1, 2], [3, 4, 5], [6, 7, 8]])}
        ]

        self._test_pass_dataset(writer_schema=writer_schema,
                                record_data=record_data,
                                expected_data=expected_data,
                                features=features,
                                reader_schema=writer_schema,
                                batch_size=3, num_epochs=1)

    def test_fixed_length_with_default_vector(self):
        writer_schema = """{
              "type": "record",
              "name": "row",
              "fields": [
                  {
                     "name": "int_list",
                     "type": {
                        "type": "array",
                        "items": "int"
                     }
                  }
              ]}"""
        record_data = [
            {"int_list": [0, 1, 2]},
            {"int_list": [3]},
            {"int_list": [6, 7]}
        ]
        features = {
            "int_list[*]": parsing_ops.FixedLenFeature([3], tf_types.int32,
                                                       default_value=[0, 1, 2])
        }
        expected_data = [
            {"int_list[*]": ops.convert_to_tensor([
                [0, 1, 2],
                [3, 1, 2],
                [6, 7, 2]])
            }
        ]

        self._test_pass_dataset(writer_schema=writer_schema,
                                record_data=record_data,
                                expected_data=expected_data,
                                features=features,
                                reader_schema=writer_schema,
                                batch_size=3, num_epochs=1)

    def test_fixed_length_with_default_scalar(self):
        writer_schema = """{
              "type": "record",
              "name": "row",
              "fields": [
                  {
                     "name": "int_list",
                     "type": {
                        "type": "array",
                        "items": "int"
                     }
                  }
              ]}"""
        record_data = [
            {"int_list": [0, 1, 2]},
            {"int_list": [3]},
            {"int_list": [6, 7]}
        ]
        features = {
            "int_list[*]": parsing_ops.FixedLenFeature([None], tf_types.int32,
                                                       default_value=0)
        }
        expected_data = [
            {"int_list[*]": ops.convert_to_tensor([
                [0, 1, 2],
                [3, 0, 0],
                [6, 7, 0]])
            }
        ]

        self._test_pass_dataset(writer_schema=writer_schema,
                                record_data=record_data,
                                expected_data=expected_data,
                                features=features,
                                reader_schema=writer_schema,
                                batch_size=3, num_epochs=1)

    def test_dense_2d(self):
        writer_schema = """{
              "type": "record",
              "name": "row",
              "fields": [
                  {
                     "name": "int_list",
                     "type": {
                        "type": "array",
                        "items":
                          {
                             "name" : "name",
                             "type" : "record",
                             "fields" : [
                                {
                                   "name": "nested_int_list",
                                   "type":
                                      {
                                          "type": "array",
                                          "items": "int"
                                      }
                                }
                             ]
                          }
                     }
                  }
              ]}"""
        record_data = [
            {"int_list": [
                {"nested_int_list": [1, 2, 3]},
                {"nested_int_list": [4, 5, 6]}
            ]},
            {"int_list": [
                {"nested_int_list": [7, 8, 9]},
                {"nested_int_list": [10, 11, 12]}
            ]}
        ]
        features = {
            "int_list[*].nested_int_list[*]":
                parsing_ops.FixedLenFeature([2, 3], tf_types.int32)
        }
        expected_data = [
            {"int_list[*].nested_int_list[*]":
                 ops.convert_to_tensor([[[1, 2, 3], [4, 5, 6]], [[7, 8, 9], [10, 11, 12]]])}
        ]

        self._test_pass_dataset(writer_schema=writer_schema,
                                record_data=record_data,
                                expected_data=expected_data,
                                features=features,
                                reader_schema=writer_schema,
                                batch_size=2, num_epochs=1)

    def test_dense_array_3d(self):
        # Here we use arrays directly for the nesting
        writer_schema = """{
              "type": "record",
              "name": "row",
              "fields": [
                  {
                     "name": "int_list",
                     "type": {
                        "type": "array",
                        "items": {
                            "type": "array",
                            "items": "int"
                        }
                     }
                  }
              ]
              }"""
        record_data = [
            {"int_list": [[0, 1, 2], [10, 11, 12], [20, 21, 22]]},
        ]
        # Note, need to at least define the rank of the data, dimension can be unknown
        # This is a limitation inside TensorFlow where shape ranks need to be known
        # inside _from_compatible_tensor_list
        features = {
            "int_list[*][*]": parsing_ops.FixedLenFeature([None, None], tf_types.int32)
        }
        # Note, the outer dimension is the batch dimension
        expected_data = [
            {"int_list[*][*]": ops.convert_to_tensor([
                [[0, 1, 2], [10, 11, 12], [20, 21, 22]]
            ])},
        ]
        self._test_pass_dataset(writer_schema=writer_schema,
                                record_data=record_data,
                                expected_data=expected_data,
                                features=features,
                                batch_size=1, num_epochs=1,
                                reader_schema=writer_schema)

    def test_dense_record_3d(self):
        # Here we use records for the nesting
        writer_schema = """{
              "type": "record",
              "name": "row",
              "fields": [
                  {
                     "name": "int_list",
                     "type": {
                        "type": "array",
                        "items":
                          {
                             "name" : "wrapper1",
                             "type" : "record",
                             "fields" : [
                                {
                                   "name": "nested_int_list",
                                   "type": {
                                      "type": "array",
                                      "items":
                                        {
                                           "name" : "wrapper2",
                                           "type" : "record",
                                           "fields" : [
                                              {
                                                 "name": "nested_nested_int_list",
                                                 "type":
                                                    {
                                                        "type": "array",
                                                        "items": "int"
                                                    }
                                              }
                                           ]
                                        }
                                   }
                                }
                             ]
                          }
                     }
                  }
              ]}"""
        record_data = [
            {"int_list": [
                {"nested_int_list":
                    [
                        {"nested_nested_int_list": [1, 2, 3, 4]},
                        {"nested_nested_int_list": [5, 6, 7, 8]}
                    ]
                },
                {"nested_int_list":
                    [
                        {"nested_nested_int_list": [9, 10, 11, 12]},
                        {"nested_nested_int_list": [13, 14, 15, 16]}
                    ]
                },
                {"nested_int_list":
                    [
                        {"nested_nested_int_list": [17, 18, 19, 20]},
                        {"nested_nested_int_list": [21, 22, 23, 24]}
                    ]
                },
            ]}
        ]
        features = {
            "int_list[*].nested_int_list[*].nested_nested_int_list[*]":
                parsing_ops.FixedLenFeature([3, 2, 4], tf_types.int32)
        }
        expected_data = [
            {"int_list[*].nested_int_list[*].nested_nested_int_list[*]": ops.convert_to_tensor(
                [[
                    [
                        [1, 2, 3, 4],
                        [5, 6, 7, 8]
                    ],
                    [
                        [9, 10, 11, 12],
                        [13, 14, 15, 16]
                    ],
                    [
                        [17, 18, 19, 20],
                        [21, 22, 23, 24]
                    ]
                ]]
            )},
        ]

        self._test_pass_dataset(writer_schema=writer_schema,
                                record_data=record_data,
                                expected_data=expected_data,
                                features=features,
                                reader_schema=writer_schema,
                                batch_size=1, num_epochs=1)

    def test_sparse_feature(self):
        writer_schema = """{
              "type": "record",
              "name": "row",
              "fields": [
                {
                  "name": "sparse_type",
                  "type": {
                    "type": "array",
                    "items": {
                       "type": "record",
                       "name": "sparse_triplet",
                       "fields": [
                          {
                             "name":"index",
                             "type":"long"
                          },
                          {
                             "name":"value",
                             "type":"float"
                          }
                       ]
                    }
                 }
              }
        ]}"""
        record_data = [
            {"sparse_type": [{"index": 0, "value": 5.0}, {"index": 3, "value": 2.0}]},
            {"sparse_type": [{"index": 2, "value": 7.0}]},
            {"sparse_type": [{"index": 1, "value": 6.0}]},
            {"sparse_type": [{"index": 3, "value": 3.0}]}
        ]
        features = {
            "sparse_type": parsing_ops.SparseFeature(index_key="index",
                                                     value_key="value",
                                                     dtype=tf_types.float32,
                                                     size=4)
        }
        expected_data = [
            {"sparse_type": sparse_tensor.SparseTensorValue(
                indices=[[0, 0], [0, 3], [1, 2]],
                values=[5.0, 2.0, 7.0],
                dense_shape=[2, 4])},
            {"sparse_type": sparse_tensor.SparseTensorValue(
                indices=[[0, 1], [1, 3]],
                values=[6.0, 3.0],
                dense_shape=[2, 4])}
        ]
        self._test_pass_dataset(writer_schema=writer_schema,
                                record_data=record_data,
                                expected_data=expected_data,
                                features=features,
                                reader_schema=writer_schema,
                                batch_size=2, num_epochs=1)

    def test_sparse_3d_feature(self):
        writer_schema = """{
              "type": "record",
              "name": "row",
              "fields": [
                {
                  "name": "sparse_type",
                  "type": {
                    "type": "array",
                    "items": {
                       "type": "record",
                       "name": "sparse_triplet",
                       "fields": [
                          {
                             "name":"first_index",
                             "type":"long"
                          },
                          {
                             "name":"second_index",
                             "type":"long"
                          },
                          {
                             "name":"value",
                             "type":"float"
                          }
                       ]
                    }
                 }
              }
        ]}"""
        record_data = [
            {"sparse_type": [
                {"first_index": 0, "second_index": 1, "value": 5.0},
                {"first_index": 3, "second_index": 5, "value": 2.0}]
            },
            {"sparse_type": [
                {"first_index": 0, "second_index": 1, "value": 7.0}]
            }
        ]
        features = {
            "sparse_type": parsing_ops.SparseFeature(index_key=["first_index", "second_index"],
                                                     value_key="value",
                                                     dtype=tf_types.float32,
                                                     size=[4, 6])
        }
        expected_data = [
            {"sparse_type": sparse_tensor.SparseTensorValue(
                indices=[[0, 0, 1], [0, 3, 5], [1, 0, 1]],
                values=[5.0, 2.0, 7.0],
                dense_shape=[2, 4, 6])}
        ]
        self._test_pass_dataset(writer_schema=writer_schema,
                                record_data=record_data,
                                expected_data=expected_data,
                                features=features,
                                reader_schema=writer_schema,
                                batch_size=2, num_epochs=1)

    def test_type_reuse(self):
        writer_schema = """
      {
        "type": "record",
        "name": "row",
        "fields": [
          {
            "name": "first_value",
            "type": {
              "type": "array",
              "items": {
                 "type": "record",
                 "name": "Tuple",
                 "fields": [
                    {
                       "name":"index",
                       "type":"long"
                    },
                    {
                       "name":"value",
                       "type":"float"
                    }
                 ]
              }
          }
        },
        {
          "name": "second_value",
          "type": {
            "type": "array",
            "items": "Tuple"
          }
        }
      ]
      }"""
        record_data = [
            {
                "first_value": [{"index": 0, "value": 5.0}, {"index": 3, "value": 2.0}],
                "second_value": [{"index": 2, "value": 7.0}]
            },
            {
                "first_value": [{"index": 0, "value": 2.0}],
                "second_value": [{"index": 1, "value": 2.0}]
            }
        ]
        features = {
            "first_value": parsing_ops.SparseFeature(index_key="index",
                                                     value_key="value",
                                                     dtype=tf_types.float32,
                                                     size=4),
            "second_value": parsing_ops.SparseFeature(index_key="index",
                                                      value_key="value",
                                                      dtype=tf_types.float32,
                                                      size=3)
        }
        expected_data = [
            {
                "first_value": sparse_tensor.SparseTensorValue(
                    indices=[[0, 0], [0, 3], [1, 0]],
                    values=[5.0, 2.0, 2.0],
                    dense_shape=[2, 4]),
                "second_value": sparse_tensor.SparseTensorValue(
                    indices=[[0, 2], [1, 1]],
                    values=[7.0, 2.0],
                    dense_shape=[2, 3])
            }
        ]
        self._test_pass_dataset(writer_schema=writer_schema,
                                record_data=record_data,
                                expected_data=expected_data,
                                features=features,
                                reader_schema=writer_schema,
                                batch_size=2, num_epochs=1)

    def test_variable_length(self):
        writer_schema = """{
              "type": "record",
              "name": "row",
              "fields": [
                  {
                     "name": "int_list",
                     "type": {
                        "type": "array",
                        "items": "int"
                     }
                  }
              ]}"""
        record_data = [
            {"int_list": [1, 2]},
            {"int_list": [3, 4, 5]},
            {"int_list": [6]}
        ]
        features = {
            'int_list[*]': parsing_ops.VarLenFeature(tf_types.int32)
        }
        expected_data = [
            {"int_list[*]":
                sparse_tensor.SparseTensorValue(
                    indices=[[0, 0], [0, 1], [1, 0], [1, 1], [1, 2], [2, 0]],
                    values=[1, 2, 3, 4, 5, 6],
                    dense_shape=[3, 3]
                )
            }
        ]

        self._test_pass_dataset(writer_schema=writer_schema,
                                record_data=record_data,
                                expected_data=expected_data,
                                features=features,
                                reader_schema=writer_schema,
                                batch_size=3, num_epochs=1)

    def test_variable_length_2d(self):
        writer_schema = """{
                  "type": "record",
                  "name": "row",
                  "fields": [
                      {
                         "name": "int_list_list",
                         "type": {
                            "type": "array",
                            "items": {
                                "type": "array",
                                "items": "int"
                            }
                         }
                      }
                  ]}"""
        record_data = [
            {"int_list_list": [[1, 2], [3, 4, 5]]},
            {"int_list_list": [[6]]},
            {"int_list_list": [[6]]},
        ]
        features = {
            'int_list_list[*][*]': parsing_ops.VarLenFeature(tf_types.int32)
        }
        expected_data = [
            {"int_list_list[*][*]":
                sparse_tensor.SparseTensorValue(
                    indices=[[0, 0, 0], [0, 0, 1], [0, 1, 0], [0, 1, 1], [0, 1, 2], [1, 0, 0], [2, 0, 0]],
                    values=[1, 2, 3, 4, 5, 6, 6],
                    dense_shape=[3, 2, 3]
                )
            }
        ]
        self._test_pass_dataset(writer_schema=writer_schema,
                                record_data=record_data,
                                expected_data=expected_data,
                                features=features,
                                reader_schema=writer_schema,
                                batch_size=3, num_epochs=1)

    def test_nesting(self):
        writer_schema = """
        {
           "type": "record",
           "name": "nesting",
           "fields": [
              {
                 "name": "nested_record",
                 "type": {
                    "type": "record",
                    "name": "nested_values",
                    "fields": [
                       {
                          "name": "nested_int",
                          "type": "int"
                       },
                       {
                          "name": "nested_float_list",
                          "type": {
                             "type": "array",
                             "items": "float"
                          }
                       }
                    ]
                 }
              },
              {
                 "name": "list_of_records",
                 "type": {
                    "type": "array",
                    "items": {
                       "type": "record",
                       "name": "person",
                       "fields": [
                          {
                             "name": "first_name",
                             "type": "string"
                          },
                          {
                             "name": "age",
                             "type": "int"
                          }
                       ]
                    }
                 }
              }
           ]
        }
        """
        record_data = [
            {
                "nested_record": {
                    "nested_int": 0,
                    "nested_float_list": [0.0, 10.0]
                },
                "list_of_records": [{
                    "first_name": "Herbert",
                    "age": 70
                }]
            },
            {
                "nested_record": {
                    "nested_int": 5,
                    "nested_float_list": [-2.0, 7.0]
                },
                "list_of_records": [{
                    "first_name": "Doug",
                    "age": 55
                }, {
                    "first_name": "Jess",
                    "age": 66
                }, {
                    "first_name": "Julia",
                    "age": 30
                }]
            },
            {
                "nested_record": {
                    "nested_int": 7,
                    "nested_float_list": [3.0, 4.0]
                },
                "list_of_records": [{
                    "first_name": "Karl",
                    "age": 32
                }]
            }
        ]
        features = {
            "nested_record.nested_int": parsing_ops.FixedLenFeature([], tf_types.int32),
            "nested_record.nested_float_list[*]": parsing_ops.FixedLenFeature([2], tf_types.float32),
            "list_of_records[0].first_name": parsing_ops.FixedLenFeature([1], tf_types.string)
        }
        expected_data = [
            {
                "nested_record.nested_int":
                    ops.convert_to_tensor([0, 5, 7]),
                "nested_record.nested_float_list[*]":
                    ops.convert_to_tensor([[0.0, 10.0], [-2.0, 7.0], [3.0, 4.0]]),
                "list_of_records[0].first_name":
                    ops.convert_to_tensor([[compat.as_bytes("Herbert")],
                                           [compat.as_bytes("Doug")],
                                           [compat.as_bytes("Karl")]])
            }
        ]
        self._test_pass_dataset(writer_schema=writer_schema,
                                record_data=record_data,
                                expected_data=expected_data,
                                features=features,
                                reader_schema=writer_schema,
                                batch_size=3, num_epochs=1)

    def test_parse_map_entry(self):
        writer_schema = """
        {
           "type": "record",
           "name": "nesting",
           "fields": [
              {
                 "name": "map_of_records",
                 "type": {
                    "type": "map",
                    "values": {
                       "type": "record",
                       "name": "secondPerson",
                       "fields": [
                          {
                             "name": "first_name",
                             "type": "string"
                          },
                          {
                             "name": "age",
                             "type": "int"
                          }
                       ]
                    }
                 }
              }
           ]
        }
        """
        record_data = [
            {
                "map_of_records": {
                    "first": {
                        "first_name": "Herbert",
                        "age": 70
                    },
                    "second": {
                        "first_name": "Julia",
                        "age": 30
                    }
                }
            },
            {
                "map_of_records": {
                    "first": {
                        "first_name": "Doug",
                        "age": 55
                    },
                    "second": {
                        "first_name": "Jess",
                        "age": 66
                    }
                }
            },
            {
                "map_of_records": {
                    "first": {
                        "first_name": "Karl",
                        "age": 32
                    },
                    "second": {
                        "first_name": "Joan",
                        "age": 21
                    }
                }
            }
        ]
        # TODO(fraudies): Using FixedLenFeature([1], tf_types.int32) this segfaults
        features = {
            "map_of_records['second'].age": parsing_ops.FixedLenFeature([], tf_types.int32)
        }
        expected_data = [
            {
                "map_of_records['second'].age": ops.convert_to_tensor([30, 66, 21])
            }
        ]
        self._test_pass_dataset(writer_schema=writer_schema,
                                record_data=record_data,
                                expected_data=expected_data,
                                features=features,
                                reader_schema=writer_schema,
                                batch_size=3, num_epochs=1)

    def test_parse_int_as_long_fail(self):
        schema = """
          {
             "type": "record",
             "name": "data_row",
             "fields": [
                {
                   "name": "index",
                   "type": "int"
                }
             ]
          }
          """
        record_data = [{"index": 0}]
        features = {"index": parsing_ops.FixedLenFeature([], tf_types.int64)}
        self._test_fail_dataset(schema, record_data, features, schema, 1)

    def test_parse_int_as_sparse_type_fail(self):
        schema = """
          {
             "type": "record",
             "name": "data_row",
             "fields": [
                {
                   "name": "index",
                   "type": "int"
                }
             ]
          }
          """
        record_data = [{"index": 5}]
        features = {
            "index":
                parsing_ops.SparseFeature(
                    index_key="index",
                    value_key="value",
                    dtype=tf_types.float32,
                    size=10)
        }
        self._test_fail_dataset(schema, record_data, features, schema, 1)

    def test_parse_float_as_double_fail(self):
        writer_schema = """
          {
             "type": "record",
             "name": "data_row",
             "fields": [
                {
                   "name": "weight",
                   "type": "float"
                }
             ]
          }
          """
        record_data = [{"weight": 0.5}]
        features = {"weight": parsing_ops.FixedLenFeature([], tf_types.float64)}
        self._test_fail_dataset(writer_schema, record_data, features,
                                writer_schema, 1)

    def test_fixed_length_without_proper_default_fail(self):
        writer_schema = """
          {
             "type": "record",
             "name": "data_row",
             "fields": [
                {
                   "name": "int_list_type",
                   "type": {
                      "type":"array",
                      "items":"int"
                   }
                }
             ]
          }
          """
        record_data = [
            {
                "int_list_type": [0, 1, 2]
            },
            {
                "int_list_type": [0, 1]
            }
        ]
        features = {
            "int_list_type": parsing_ops.FixedLenFeature([], tf_types.int32)
        }
        self._test_fail_dataset(writer_schema, record_data, features,
                                writer_schema, 1)

    def test_wrong_spelling_of_feature_name_fail(self):
        writer_schema = """
          {
             "type": "record",
             "name": "data_row",
             "fields": [
               {"name": "int_type", "type": "int"}
             ]
          }"""
        record_data = [{"int_type": 0}]
        features = {
            "wrong_spelling": parsing_ops.FixedLenFeature([], tf_types.int32)
        }
        self._test_fail_dataset(writer_schema, record_data, features,
                                writer_schema, 1)

    def test_wrong_index(self):
        writer_schema = """
          {
             "type": "record",
             "name": "data_row",
             "fields": [
                {
                   "name": "list_of_records",
                   "type": {
                      "type": "array",
                      "items": {
                         "type": "record",
                         "name": "person",
                         "fields": [
                            {
                               "name": "first_name",
                               "type": "string"
                            }
                         ]
                      }
                   }
                }
             ]
          }
          """
        record_data = [{
            "list_of_records": [{
                "first_name": "My name"
            }]
        }]
        features = {
            "list_of_records[2].name":
                parsing_ops.FixedLenFeature([], tf_types.string)
        }
        self._test_fail_dataset(writer_schema, record_data, features,
                                writer_schema, 1)

    def test_filter_with_variable_length(self):
        writer_schema = """
          {
             "type": "record",
             "name": "data_row",
             "fields": [
                {
                   "name": "guests",
                   "type": {
                      "type": "array",
                      "items": {
                         "type": "record",
                         "name": "person",
                         "fields": [
                            {
                               "name": "name",
                               "type": "string"
                            },
                            {
                               "name": "gender",
                               "type": "string"
                            }
                         ]
                      }
                   }
                }
             ]
          }
          """
        record_data = [
            {
                "guests": [
                    {
                        "name": "Hans",
                        "gender": "male"
                    },
                    {
                        "name": "Mary",
                        "gender": "female"
                    },
                    {
                        "name": "July",
                        "gender": "female"
                    }
                ]
            },
            {
                "guests": [
                    {
                        "name": "Joel",
                        "gender": "male"
                    }, {
                        "name": "JoAn",
                        "gender": "female"
                    }, {
                        "name": "Marc",
                        "gender": "male"
                    }
                ]
            }
        ]
        features = {
            "guests[gender='male'].name":
                parsing_ops.VarLenFeature(tf_types.string),
            "guests[gender='female'].name":
                parsing_ops.VarLenFeature(tf_types.string)
        }
        expected_data = [
            {
                "guests[gender='male'].name":
                    sparse_tensor.SparseTensorValue(
                        indices=[[0, 0], [1, 0], [1, 1]],
                        values=[compat.as_bytes("Hans"), compat.as_bytes("Joel"),
                                compat.as_bytes("Marc")],
                        dense_shape=[2, 2]),
                "guests[gender='female'].name":
                    sparse_tensor.SparseTensorValue(
                        indices=[[0, 0], [0, 1], [1, 0]],
                        values=[compat.as_bytes("Mary"), compat.as_bytes("July"),
                                compat.as_bytes("JoAn")],
                        dense_shape=[2, 2])
            }
        ]
        self._test_pass_dataset(writer_schema=writer_schema,
                                record_data=record_data,
                                expected_data=expected_data,
                                features=features,
                                reader_schema=writer_schema,
                                batch_size=2, num_epochs=1)

    def test_filter_with_empty_result(self):
        writer_schema = """
          {
             "type": "record",
             "name": "data_row",
             "fields": [
                {
                   "name": "guests",
                   "type": {
                      "type": "array",
                      "items": {
                         "type": "record",
                         "name": "person",
                         "fields": [
                            {
                               "name":"name",
                               "type":"string"
                            },
                            {
                               "name":"gender",
                               "type":"string"
                            }
                         ]
                      }
                   }
                }
             ]
          }
          """
        record_data = [{
            "guests": [{
                "name": "Hans",
                "gender": "male"
            }]
        }, {
            "guests": [{
                "name": "Joel",
                "gender": "male"
            }]
        }]
        features = {
            "guests[gender='wrong_value'].name":
                parsing_ops.VarLenFeature(tf_types.string)
        }
        expected_data = [
            {
                "guests[gender='wrong_value'].name":
                    sparse_tensor.SparseTensorValue(
                        indices=np.empty(shape=[0, 2], dtype=np.int64),
                        values=np.empty(shape=[0], dtype=np.str),
                        dense_shape=np.asarray([2, 0]))
            }
        ]
        self._test_pass_dataset(writer_schema=writer_schema,
                                record_data=record_data,
                                expected_data=expected_data,
                                features=features,
                                reader_schema=writer_schema,
                                batch_size=2, num_epochs=1)

    def test_filter_with_wrong_key_fail(self):
        writer_schema = """
          {
             "type": "record",
             "name": "data_row",
             "fields": [
                {
                   "name": "guests",
                   "type": {
                      "type": "array",
                      "items": {
                         "type": "record",
                         "name": "person",
                         "fields": [
                            {
                               "name":"name",
                               "type":"string"
                            }
                         ]
                      }
                   }
                }
             ]
          }
          """
        record_data = [{
            "guests": [{
                "name": "Hans"
            }]
        }]
        features = {
            "guests[wrong_key='female'].name":
                parsing_ops.VarLenFeature(tf_types.string)
        }
        self._test_fail_dataset(writer_schema, record_data, features,
                                writer_schema, 1)

    def test_filter_with_wrong_pair_fail(self):
        writer_schema = """
          {
             "type":"record",
             "name":"data_row",
             "fields":[
                {
                   "name":"guests",
                   "type":{
                      "type":"array",
                      "items":{
                         "type":"record",
                         "name":"person",
                         "fields":[
                            {
                               "name":"name",
                               "type":"string"
                            }
                         ]
                      }
                   }
                }
             ]
          }
          """
        record_data = [{
            "guests": [{
                "name": "Hans"
            }]
        }]
        features = {
            "guests[forgot_the_separator].name":
                parsing_ops.VarLenFeature(tf_types.string)
        }
        self._test_fail_dataset(writer_schema, record_data, features,
                                writer_schema, 1)

    def test_filter_with_too_many_separators_fail(self):
        writer_schema = """
          {
             "type": "record",
             "name": "data_row",
             "fields": [
                {
                   "name": "guests",
                   "type": {
                      "type": "array",
                      "items": {
                         "type":"record",
                         "name":"person",
                         "fields":[
                            {
                               "name":"name",
                               "type":"string"
                            }
                         ]
                      }
                   }
                }
             ]
          }
          """
        record_data = [{
            "guests": [{
                "name": "Hans"
            }]
        }]
        features = {
            "guests[used=too=many=separators].name":
                parsing_ops.VarLenFeature(tf_types.string)
        }
        self._test_fail_dataset(writer_schema, record_data, features,
                                writer_schema, 1)

    def test_filter_for_nested_record(self):
        writer_schema = """
          {
             "type": "record",
             "name": "data_row",
             "fields": [
                {
                   "name": "guests",
                   "type": {
                      "type": "array",
                      "items": {
                         "type": "record",
                         "name": "person",
                         "fields": [
                            {
                               "name": "name",
                               "type": "string"
                            },
                            {
                               "name": "gender",
                               "type": "string"
                            },
                            {
                               "name": "address",
                               "type": {
                                  "type": "record",
                                  "name": "postal",
                                  "fields": [
                                     {
                                        "name":"street",
                                        "type":"string"
                                     },
                                     {
                                        "name":"zip",
                                        "type":"int"
                                     },
                                     {
                                        "name":"state",
                                        "type":"string"
                                     }
                                  ]
                               }
                            }
                         ]
                      }
                   }
                }
             ]
          }
          """
        record_data = [{
            "guests": [{
                "name": "Hans",
                "gender": "male",
                "address": {
                    "street": "California St",
                    "zip": 94040,
                    "state": "CA"
                }
            }, {
                "name": "Mary",
                "gender": "female",
                "address": {
                    "street": "Ellis St",
                    "zip": 29040,
                    "state": "MA"
                }
            }]
        }]
        features = {
            "guests[gender='female'].address.street":
                parsing_ops.VarLenFeature(tf_types.string)
        }
        expected_data = [
            {
                "guests[gender='female'].address.street":
                    sparse_tensor.SparseTensorValue(
                        indices=[[0, 0]],
                        values=[compat.as_bytes("Ellis St")],
                        dense_shape=[1, 1])
            }
        ]
        self._test_pass_dataset(writer_schema=writer_schema,
                                record_data=record_data,
                                expected_data=expected_data,
                                features=features,
                                reader_schema=writer_schema,
                                batch_size=2, num_epochs=1)

    def test_filter_with_bytes_as_type(self):
        writer_schema = """
          {
             "type": "record",
             "name": "data_row",
             "fields": [
                {
                   "name": "guests",
                   "type": {
                      "type": "array",
                      "items": {
                         "type": "record",
                         "name": "person",
                         "fields": [
                            {
                               "name":"name",
                               "type":"bytes"
                            },
                            {
                               "name":"gender",
                               "type":"bytes"
                            }
                         ]
                      }
                   }
                }
             ]
          }
          """
        record_data = [{
            "guests": [{
                "name": b"Hans",
                "gender": b"male"
            }, {
                "name": b"Mary",
                "gender": b"female"
            }, {
                "name": b"July",
                "gender": b"female"
            }]
        }, {
            "guests": [{
                "name": b"Joel",
                "gender": b"male"
            }, {
                "name": b"JoAn",
                "gender": b"female"
            }, {
                "name": b"Marc",
                "gender": b"male"
            }]
        }]
        features = {
            "guests[gender='male'].name":
                parsing_ops.VarLenFeature(tf_types.string),
            "guests[gender='female'].name":
                parsing_ops.VarLenFeature(tf_types.string)
        }
        expected_data = [
            {
                "guests[gender='male'].name":
                    sparse_tensor.SparseTensorValue(
                        indices=[[0, 0], [1, 0], [1, 1]],
                        values=[compat.as_bytes("Hans"), compat.as_bytes("Joel"),
                                compat.as_bytes("Marc")],
                        dense_shape=[2, 2]),
                "guests[gender='female'].name":
                    sparse_tensor.SparseTensorValue(
                        indices=[[0, 0], [0, 1], [1, 0]],
                        values=[compat.as_bytes("Mary"), compat.as_bytes("July"),
                                compat.as_bytes("JoAn")],
                        dense_shape=[2, 2])
            }
        ]
        self._test_pass_dataset(writer_schema=writer_schema,
                                record_data=record_data,
                                expected_data=expected_data,
                                features=features,
                                reader_schema=writer_schema,
                                batch_size=2, num_epochs=1)

    def test_namespace(self):
        writer_schema = """
          {
            "namespace": "com.test",
            "type": "record",
            "name": "simple",
            "fields": [
                {
                   "name":"string_value",
                   "type":"string"
                }
            ]
          }"""
        features = {
            "com.test.string_value": parsing_ops.FixedLenFeature([], tf_types.string)
        }
        record_data = [
            {
                "string_value": "a"
            },
            {
                "string_value": "bb"
            }
        ]
        expected_data = [
            {
                "com.test.string_value":
                    ops.convert_to_tensor([
                        compat.as_bytes("a"),
                        compat.as_bytes("bb")
                    ])
            }
        ]
        self._test_pass_dataset(writer_schema=writer_schema,
                                record_data=record_data,
                                expected_data=expected_data,
                                features=features,
                                reader_schema=writer_schema,
                                batch_size=2, num_epochs=1)

    def test_broken_schema_fail(self):
        writer_schema = """
      {
        "type": "record",
        "name": "row",
        "fields": [
            {"name": "int_value", "type": "int"}
        ]
      }"""
        record_data = [
            {"int_value": 0}
        ]
        broken_schema = """
      {
        "type": "record",
        "name": "row",
        "fields": [
            {"name": "index", "type": "int"},
            {"name": "boolean_type"}
        ]
      }"""
        features = {"index": parsing_ops.FixedLenFeature([], tf_types.int64)}
        self._test_fail_dataset(writer_schema, record_data, features,
                                reader_schema=broken_schema, batch_size=1)

    # TODO(fraudies): Fixme, returns aa, aa instead of aa, bb
    # def test_some_optimization_breaks_this(self):
    #   schema = """
    #     {
    #       "type": "record",
    #       "name": "simple",
    #       "fields": [
    #           {
    #              "name":"string_value",
    #              "type":"string"
    #           }
    #       ]
    #     }"""
    #   features = {
    #     "string_value": parsing_ops.FixedLenFeature([], tf_types.string)
    #   }
    #   record_data = [
    #     {
    #       "string_value": "aa"
    #     },
    #     {
    #       "string_value": "bb"
    #     }
    #   ]
    #   expected_data = [
    #     {
    #       "string_value":
    #         np.asarray([
    #           compat.as_bytes("aa"),
    #           compat.as_bytes("bb")
    #         ])
    #     }
    #   ]
    #   self._test_pass_dataset(writer_schema=schema,
    #                           record_data=record_data,
    #                           expected_data=expected_data,
    #                           features=features,
    #                           reader_schema=schema,
    #                           batch_size=2, num_epochs=1)

    def test_incompatible_schema_fail(self):
        writer_schema = """
      {
        "type": "record",
        "name": "row",
        "fields": [
            {"name": "int_value", "type": "int"}
        ]
      }"""
        record_data = [
            {"int_value": 0}
        ]
        wrong_schema = """
      {
        "type": "record",
        "name": "row",
        "fields": [
            {"name": "index", "type": "int"},
            {"name": "crazy_type", "type": "boolean"}
        ]
      }"""
        features = {"index": parsing_ops.FixedLenFeature([], tf_types.int64)}
        self._test_fail_dataset(writer_schema, record_data, features,
                                reader_schema=wrong_schema, batch_size=1)

    # Not supported for now, will actually provide another dimension for filter
    # that can't be properly coerced
    # def test_filter_of_sparse_feature(self):
    #   writer_schema = """
    #     {
    #        "type": "record",
    #        "name": "data_row",
    #        "fields": [
    #           {
    #              "name": "guests",
    #              "type": {
    #                 "type": "array",
    #                 "items": {
    #                    "type": "record",
    #                    "name": "person",
    #                    "fields": [
    #                       {
    #                          "name": "name",
    #                          "type": "string"
    #                       },
    #                       {
    #                          "name": "gender",
    #                          "type": "string"
    #                       },
    #                       {
    #                          "name": "address",
    #                          "type": {
    #                             "type": "array",
    #                             "items": {
    #                                "type": "record",
    #                                "name": "postal",
    #                                "fields": [
    #                                   {
    #                                      "name":"street",
    #                                      "type":"string"
    #                                   },
    #                                   {
    #                                      "name":"zip",
    #                                      "type":"long"
    #                                   },
    #                                   {
    #                                      "name":"street_no",
    #                                      "type":"int"
    #                                   }
    #                                ]
    #                             }
    #                          }
    #                       }
    #                    ]
    #                 }
    #              }
    #           }
    #        ]
    #     }
    #     """
    #   record_data = [{
    #     "guests": [{
    #       "name":
    #         "Hans",
    #       "gender":
    #         "male",
    #       "address": [{
    #         "street": "California St",
    #         "zip": 94040,
    #         "state": "CA",
    #         "street_no": 1
    #       }, {
    #         "street": "New York St",
    #         "zip": 32012,
    #         "state": "NY",
    #         "street_no": 2
    #       }]
    #     }, {
    #       "name":
    #         "Mary",
    #       "gender":
    #         "female",
    #       "address": [{
    #         "street": "Ellis St",
    #         "zip": 29040,
    #         "state": "MA",
    #         "street_no": 3
    #       }]
    #     }]
    #   }]
    #   features = {
    #     "guests[gender='female'].address":
    #       parsing_ops.SparseFeature(
    #           index_key="zip",
    #           value_key="street_no",
    #           dtype=tf_types.int32,
    #           size=94040)
    #   }
    #   expected_data = [
    #     {
    #       "guests[gender='female'].address":
    #         sparse_tensor.SparseTensorValue(
    #             np.asarray([[0, 29040]]), np.asarray([3]),
    #             np.asarray([1, 94040]))
    #     }
    #   ]
    #   self._test_pass_dataset(writer_schema=writer_schema,
    #                           record_data=record_data,
    #                           expected_data=expected_data,
    #                           features=features,
    #                           batch_size=2, num_epochs=1)


if __name__ == "__main__":
    test.main()<|MERGE_RESOLUTION|>--- conflicted
+++ resolved
@@ -45,12 +45,9 @@
 
     def _test_fail_dataset(self, writer_schema, record_data, features,
                            reader_schema, batch_size, **kwargs):
-<<<<<<< HEAD
-=======
         """
         Note, this test method expects an op error will occur when calling next
         """
->>>>>>> 63315487
         filenames = AvroDatasetTestBase._setup_files(writer_schema=writer_schema,
                                                      records=record_data)
 
