--- conflicted
+++ resolved
@@ -39,27 +39,9 @@
             filenames=filenames,
             num_parallel_reads=kwargs.get("num_parallel_reads", 1),
             reader_schema=kwargs.get("reader_schema"))
-<<<<<<< HEAD
-=======
-
         data = iter(actual_dataset)
         for expected in expected_data:
             self.assertValuesEqual(expected=expected, actual=next(data))
-
-    def _test_pass_dataset_resolved(self, writer_schema, reader_schema, record_data, **kwargs):
-        filenames = AvroRecordDatasetTest._setup_files(writer_schema=writer_schema,
-                                                       records=record_data)
-        expected_data = AvroRecordDatasetTest._load_records_as_tensors(filenames, reader_schema)
-        actual_dataset = AvroRecordDataset(
-            filenames=filenames,
-            num_parallel_reads=kwargs.get("num_parallel_reads", 1),
-            reader_schema=reader_schema)
->>>>>>> 63315487
-
-        data = iter(actual_dataset)
-        for expected in expected_data:
-            self.assertValuesEqual(expected=expected, actual=next(data))
-<<<<<<< HEAD
 
     def _test_pass_dataset_resolved(self, writer_schema, reader_schema, record_data, **kwargs):
         filenames = AvroRecordDatasetTest._setup_files(writer_schema=writer_schema,
@@ -73,8 +55,6 @@
         data = iter(actual_dataset)
         for expected in expected_data:
             self.assertValuesEqual(expected=expected, actual=next(data))
-=======
->>>>>>> 63315487
 
     def test_wout_reader_schema(self):
         writer_schema = """{
@@ -106,11 +86,7 @@
         ]
         self._test_pass_dataset(writer_schema=writer_schema, record_data=record_data)
 
-<<<<<<< HEAD
     def test_with_schema_projection(self):
-=======
-    def test_with_reader_schema(self):
->>>>>>> 63315487
         writer_schema = """{
               "type": "record",
               "name": "dataTypes",
@@ -150,7 +126,6 @@
         ]
         self._test_pass_dataset_resolved(writer_schema=writer_schema,
                                          reader_schema=reader_schema,
-<<<<<<< HEAD
                                          record_data=record_data)
 
     def test_schema_type_promotion(self):
@@ -174,6 +149,4 @@
         ]
         self._test_pass_dataset_resolved(writer_schema=writer_schema,
                                          reader_schema=reader_schema,
-=======
->>>>>>> 63315487
                                          record_data=record_data)