--- conflicted
+++ resolved
@@ -1,5 +1,4 @@
 #include "tensorflow_io/core/filesystems/dfs/dfs_utils.h"
-#include <chrono>
 
 std::unordered_map<std::string, daos_size_t> DFS::size_map;
 
@@ -61,9 +60,63 @@
   }
 }
 
-int ParseDFSPath(const std::string& path, std::string& pool_string,
-                 std::string& cont_string, std::string& filename, 
-		 std::unordered_map<std::string, pool_info_t*> pools) {
+int ParseUUID(const std::string& str, uuid_t uuid) {
+  return uuid_parse(str.c_str(), uuid);
+}
+
+void CopyEntries(char*** entries, std::vector<std::string>& results) {
+  *entries = static_cast<char**>(
+      tensorflow::io::plugin_memory_allocate(results.size() * sizeof(char*)));
+
+  for (uint32_t i = 0; i < results.size(); i++) {
+    (*entries)[i] = static_cast<char*>(tensorflow::io::plugin_memory_allocate(
+        results[i].size() * sizeof(char)));
+    if (results[i][0] == '/') results[i].erase(0, 1);
+    strcpy((*entries)[i], results[i].c_str());
+  }
+}
+
+bool Match(const std::string& filename, const std::string& pattern) {
+  return fnmatch(pattern.c_str(), filename.c_str(), FNM_PATHNAME) == 0;
+}
+
+DFS::DFS() {
+  daos_fs = (dfs_t*)malloc(sizeof(dfs_t));
+  daos_fs->mounted = false;
+  is_initialized = false;
+}
+
+DFS::~DFS() { free(daos_fs); }
+
+DFS* DFS::Load() {
+  if (!is_initialized) {
+    int rc = dfsInit();
+    if (rc) {
+      return nullptr;
+    }
+    is_initialized = true;
+  }
+  return this;
+}
+
+int DFS::dfsInit() {
+  int rc = daos_init();
+  if (rc) return rc;
+  path_map = {};
+  rc = daos_eq_create(&mEventQueueHandle);
+  return rc;
+}
+
+void DFS::dfsCleanup() {
+  Teardown();
+  if (is_initialized) {
+    daos_fini();
+    is_initialized = false;
+  }
+}
+
+int DFS::ParseDFSPath(const std::string& path, std::string& pool_string,
+                      std::string& cont_string, std::string& filename) {
   size_t pool_start = path.find("://") + 3;
   struct duns_attr_t* attr =
       (struct duns_attr_t*)malloc(sizeof(struct duns_attr_t));
@@ -72,31 +125,25 @@
   attr->da_no_prefix = true;
   std::string direct_path = "/" + path.substr(pool_start);
   bool has_file_name = true;
-  size_t cont_start = path.find("/", pool_start) +1;
+  size_t cont_start = path.find("/", pool_start) + 1;
   size_t file_start = path.find("/", cont_start) + 1;
-  if(file_start == 0) {
-	  has_file_name = false;
+  if (file_start == 0) {
+    has_file_name = false;
   }
   std::string pool = path.substr(pool_start, cont_start - pool_start - 1);
   std::string cont = path.substr(cont_start, file_start - cont_start - 1);
 
-  //std::cout << "PATH: " << path << std::endl;
-  //std::cout << "Start of Pool " << pool_start << std::endl;
-  //std::cout << "Start of Cont " << cont_start << std::endl;
-  //std::cout << pool << std::endl;
-  //std::cout << cont << std::endl;
-  //std::cout << file_start << std::endl;
-  if(pools.find(pool) != pools.end()) {
-     pool_string = pool;
-     auto* poolInfo = pools[pool];
-     if(poolInfo->containers->find(cont) != poolInfo->containers->end()) {
-       cont_string = cont;
-       if(has_file_name)
-       		filename = path.substr(file_start);
-       else
-	       filename = "/";
-       return 0;
-     }
+  if (pools.find(pool) != pools.end()) {
+    pool_string = pool;
+    auto* poolInfo = pools[pool];
+    if (poolInfo->containers->find(cont) != poolInfo->containers->end()) {
+      cont_string = cont;
+      if (has_file_name)
+        filename = path.substr(file_start);
+      else
+        filename = "/";
+      return 0;
+    }
   }
   int rc = duns_resolve_path(direct_path.c_str(), attr);
   if (rc == 2) {
@@ -114,67 +161,12 @@
   return 0;
 }
 
-int ParseUUID(const std::string& str, uuid_t uuid) {
-  return uuid_parse(str.c_str(), uuid);
-}
-
-void CopyEntries(char*** entries, std::vector<std::string>& results) {
-  *entries = static_cast<char**>(
-      tensorflow::io::plugin_memory_allocate(results.size() * sizeof(char*)));
-
-  for (uint32_t i = 0; i < results.size(); i++) {
-    (*entries)[i] = static_cast<char*>(tensorflow::io::plugin_memory_allocate(
-        results[i].size() * sizeof(char)));
-    if (results[i][0] == '/') results[i].erase(0, 1);
-    strcpy((*entries)[i], results[i].c_str());
-  }
-}
-
-bool Match(const std::string& filename, const std::string& pattern) {
-  return fnmatch(pattern.c_str(), filename.c_str(), FNM_PATHNAME) == 0;
-}
-
-DFS::DFS() {
-  daos_fs = (dfs_t*)malloc(sizeof(dfs_t));
-  daos_fs->mounted = false;
-  is_initialized = false;
-}
-
-DFS::~DFS() { free(daos_fs); }
-
-DFS* DFS::Load() {
-  if (!is_initialized) {
-    int rc = dfsInit();
-    if (rc) {
-      return nullptr;
-    }
-    is_initialized = true;
-  }
-  return this;
-}
-
-int DFS::dfsInit() { 
-  int rc = daos_init();
-  if(rc) return rc;
-  path_map = {};
-  rc =daos_eq_create(&mEventQueueHandle);
-  return rc; 
-  }
-
-void DFS::dfsCleanup() {
-  Teardown();
-  if (is_initialized) {
-    daos_fini();
-    is_initialized = false;
-  }
-}
-
 int DFS::Setup(const std::string& path, std::string& pool_string,
                std::string& cont_string, std::string& file_path,
                TF_Status* status) {
   int allow_cont_creation = 1;
   int rc;
-  rc = ParseDFSPath(path, pool_string, cont_string, file_path, pools);
+  rc = ParseDFSPath(path, pool_string, cont_string, file_path);
   if (rc) {
     TF_SetStatus(status, TF_FAILED_PRECONDITION, "");
     return rc;
@@ -187,11 +179,13 @@
 }
 
 void DFS::Teardown() {
-  for(auto& kv: path_map) {
+  int rc;
+  for (auto& kv : path_map) {
     auto* obj = kv.second;
     dfs_release(obj);
   }
-  daos_eq_destroy(mEventQueueHandle, 0);
+  rc = daos_eq_destroy(mEventQueueHandle, 0);
+  assert(rc == 0);
   Unmount();
   ClearConnections();
 }
@@ -315,7 +309,7 @@
 int DFS::dfsDeleteObject(std::string dir_path, bool is_dir, bool recursive,
                          TF_Status* status) {
   dfs_obj_t* temp_obj;
-  if(dir_path.back() == '/' && dir_path.size() > 1) dir_path.pop_back();
+  if (dir_path.back() == '/' && dir_path.size() > 1) dir_path.pop_back();
   if (dir_path.front() != '/') dir_path = "/" + dir_path;
   int rc = dfsPathExists(dir_path, &temp_obj, is_dir);
   if (rc) {
@@ -337,10 +331,9 @@
   }
 
   rc = dfs_remove(daos_fs, parent, dir.c_str(), recursive, NULL);
-  if(recursive) {
+  if (recursive) {
     path_map.clear();
-  }
-  else {
+  } else {
     path_map.erase(dir_path);
   }
 
@@ -358,11 +351,11 @@
   int rc;
   dfs_obj_t* temp_obj;
   mode_t open_flags;
-  if(file_path.back() == '/' && file_path.size() > 1) file_path.pop_back();
-  
+  if (file_path.back() == '/' && file_path.size() > 1) file_path.pop_back();
+
   rc = dfsPathExists(file_path, &temp_obj, false);
-  
-  if (rc && file_mode==READ) {
+
+  if (rc && file_mode == READ) {
     TF_SetStatus(status, TF_NOT_FOUND, "");
     return;
   }
@@ -372,7 +365,7 @@
     return;
   }
 
-  if (temp_obj != NULL && file_mode==READ) {
+  if (temp_obj != NULL && file_mode == READ) {
     *obj = temp_obj;
     return;
   }
@@ -401,14 +394,10 @@
   rc = dfs_open(daos_fs, parent, file_name.c_str(), flags, open_flags, 0, 0,
                 NULL, obj);
 
-
-              
   if (rc) {
     TF_SetStatus(status, TF_INTERNAL, "Error Creating Writable File");
     return;
   }
-
-
 }
 
 int DFS::dfsPathExists(std::string file, dfs_obj_t** obj, bool isDirectory) {
@@ -419,7 +408,7 @@
   }
   if (file.front() != '/') file = "/" + file;
   rc = dfsLookUp(file, obj, isDirectory);
-  if(*(obj) == NULL) {
+  if (*(obj) == NULL) {
     return ENOENT;
   }
 
@@ -431,45 +420,47 @@
   dfs_obj_t* parent = NULL;
   int rc;
   mode_t mode;
-  if(dir_path.back() == '/' && dir_path.size() > 1) dir_path.pop_back();
+  if (dir_path.back() == '/' && dir_path.size() > 1) dir_path.pop_back();
   size_t file_start = dir_path.rfind("/") + 1;
   std::string file_path = dir_path.substr(file_start);
-  std::string parent_path = (file_start > 1) ? dir_path.substr(0, file_start -1) : "/";
-  if(path_map.find(dir_path) != path_map.end()) {
+  std::string parent_path =
+      (file_start > 1) ? dir_path.substr(0, file_start - 1) : "/";
+  if (path_map.find(dir_path) != path_map.end()) {
     *obj = path_map[dir_path];
     return 0;
   }
   rc = dfsFindParent(dir_path, &parent);
-  if(rc) return rc;
-  if(parent != NULL && path_map.count(parent_path) == 0) {
+  if (rc) return rc;
+  if (parent != NULL && path_map.count(parent_path) == 0) {
     dfs_obj_t* new_entry = new dfs_obj_t;
     memcpy(new_entry, parent, sizeof(dfs_obj_t));
     path_map[parent_path] = new_entry;
   }
 
-  if(file_path == "/") return rc;
+  if (file_path == "/") return rc;
   mode_t open_mode = S_IRUSR | S_IFREG;
   if (isDirectory) {
-	open_mode = S_IRUSR | S_IFDIR;
-  }
-  rc = dfs_open(daos_fs, parent, file_path.c_str(), open_mode, O_RDWR, 0, 0, 0, obj);
-  if(*obj != NULL && path_map.count(dir_path) == 0 && isDirectory) {
-       dfs_obj_t* new_entry = new dfs_obj_t;
-       memcpy(new_entry, *obj, sizeof(dfs_obj_t));
-       path_map[dir_path] = new_entry;
-  }
-  return rc;
-  
+    open_mode = S_IRUSR | S_IFDIR;
+  }
+  rc = dfs_open(daos_fs, parent, file_path.c_str(), open_mode, O_RDWR, 0, 0, 0,
+                obj);
+  if (*obj != NULL && path_map.count(dir_path) == 0 && isDirectory) {
+    dfs_obj_t* new_entry = new dfs_obj_t;
+    memcpy(new_entry, *obj, sizeof(dfs_obj_t));
+    path_map[dir_path] = new_entry;
+  }
+  return rc;
 }
 
 int DFS::dfsFindParent(std::string file, dfs_obj_t** parent) {
   (*parent) = NULL;
-  if(file.back() == '/' && file.size() > 1) file.pop_back();
+  if (file.back() == '/' && file.size() > 1) file.pop_back();
   size_t file_start = file.rfind("/") + 1;
-  std::string parent_path = (file_start > 1) ? file.substr(0, file_start -1) : "/";
+  std::string parent_path =
+      (file_start > 1) ? file.substr(0, file_start - 1) : "/";
   if (parent_path != "/") {
     int rc = dfsLookUp(parent_path, parent, true);
-    if(*(parent) == NULL) return ENOENT;
+    if (*(parent) == NULL) return ENOENT;
     return rc;
   } else {
     (*parent) = NULL;
@@ -502,12 +493,12 @@
     TF_SetStatus(status, TF_OK, "");
   }
 
-  //dfs_release(parent);
-
-  return rc;
-}
-
-bool DFS::isRoot(std::string& file_path) { return (file_path.empty() || file_path == "/"); }
+  return rc;
+}
+
+bool DFS::isRoot(std::string& file_path) {
+  return (file_path.empty() || file_path == "/");
+}
 
 int DFS::dfsReadDir(dfs_obj_t* obj, std::vector<std::string>& children) {
   int rc = 0;
@@ -643,21 +634,15 @@
   assert(rc == 0 && event_status == true);
 }
 
-<<<<<<< HEAD
-int ReadBuffer::ReadAsync(dfs_t* daos_fs, dfs_obj_t* file, const size_t off) {
+int ReadBuffer::ReadAsync(dfs_t* daos_fs, dfs_obj_t* file, const size_t off,
+                          const size_t file_size) {
+  if (off >= file_size) {
+    return 0;
+  }
+  size_t buffer_actual_size =
+      buffer_size > (file_size - off) ? (file_size - off) : buffer_size;
   WaitEvent();
-  d_iov_set(&iov, (void*)buffer, buffer_size);
-=======
-int ReadBuffer::ReadAsync(dfs_t* daos_fs, dfs_obj_t* file, const size_t off, const size_t file_size) {
-  int rc = AbortEvent();
-  if (rc) return rc;
-  if (off >= file_size) {
-    initialized = false;
-    return 0;
-  }
-  size_t buffer_actual_size = buffer_size > (file_size - off) ? (file_size - off) : buffer_size;
   d_iov_set(&iov, (void*)buffer, buffer_actual_size);
->>>>>>> 1af11816
   rsgl.sg_nr = 1;
   rsgl.sg_iovs = &iov;
   buffer_offset = off;
@@ -670,28 +655,6 @@
   return 0;
 }
 
-<<<<<<< HEAD
-=======
-int ReadBuffer::ReadSync(dfs_t* daos_fs, dfs_obj_t* file, const size_t off, const size_t file_size) {
-  int rc = AbortEvent();
-  if (rc) return rc;
-  if (off >= file_size) {
-    initialized = false;
-    return 0;
-  }
-  size_t buffer_actual_size = buffer_size > (file_size - off) ? (file_size - off) : buffer_size;;
-  d_iov_set(&iov, (void*)buffer, buffer_actual_size);
-  rsgl.sg_nr = 1;
-  rsgl.sg_iovs = &iov;
-  valid = false;
-  buffer_offset = off;
-  initialized = true;
-  rc = dfs_read(daos_fs, file, &rsgl, off, &read_size, NULL);
-  if (!rc) valid = true;
-  return rc;
-}
-
->>>>>>> 1af11816
 int ReadBuffer::CopyData(char* ret, const size_t ret_offset, const size_t off,
                          const size_t n) {
   WaitEvent();
@@ -702,24 +665,15 @@
   return 0;
 }
 
-<<<<<<< HEAD
 int64_t ReadBuffer::CopyFromCache(char* ret, const size_t ret_offset,
                                   const size_t off, const size_t n,
                                   const daos_size_t file_size,
                                   TF_Status* status) {
-  size_t read_size;
-  read_size = off + n > file_size ? file_size - off : n;
-  read_size = off + read_size > buffer_offset + buffer_size
-=======
-int ReadBuffer::CopyFromCache(char* ret, const size_t ret_offset,
-                              const size_t off, const size_t n,
-                              const daos_size_t file_size, TF_Status* status) {
   size_t aRead_size;
   aRead_size = off + n > file_size ? file_size - off : n;
   aRead_size = off + aRead_size > buffer_offset + buffer_size
->>>>>>> 1af11816
-                  ? buffer_offset + buffer_size - off
-                  : aRead_size;
+                   ? buffer_offset + buffer_size - off
+                   : aRead_size;
   int rc = CopyData(ret, ret_offset, off, aRead_size);
   if (rc) {
     TF_SetStatusFromIOError(status, rc, "I/O error on dfs_read() call");
@@ -728,17 +682,9 @@
 
   if (off + n > file_size) {
     TF_SetStatus(status, TF_OUT_OF_RANGE, "");
-<<<<<<< HEAD
   } else {
     TF_SetStatus(status, TF_OK, "");
   }
 
-  return static_cast<int64_t>(read_size);
-=======
-    return aRead_size;
-  }
-
-  TF_SetStatus(status, TF_OK, "");
-  return aRead_size;
->>>>>>> 1af11816
+  return static_cast<int64_t>(aRead_size);
 }