--- conflicted
+++ resolved
@@ -1,12 +1,9 @@
 #include <stdio.h>
 
 #include "tensorflow_io/core/filesystems/dfs/dfs_utils.h"
-<<<<<<< HEAD
 #undef NDEBUG
 #include <cassert>
 
-=======
->>>>>>> 1af11816
 namespace tensorflow {
 namespace io {
 namespace dfs {
@@ -20,51 +17,31 @@
   dfs_obj_t* daos_file;
   std::vector<ReadBuffer> buffers;
   daos_size_t file_size;
-<<<<<<< HEAD
-  daos_handle_t mEventQueueHandle{};
-
-  DFSRandomAccessFile(std::string dfs_path, dfs_t* file_system, dfs_obj_t* obj)
-      : dfs_path(std::move(dfs_path)) {
-    daos_fs = file_system;
-    daos_file = obj;
-    dfs_get_size(daos_fs, obj, &file_size);
-    size_t num_of_buffers;
-    size_t buff_size;
-    int rc = daos_eq_create(&mEventQueueHandle);
-    assert(rc == 0);
-
-    if (char* env_num_of_buffers = std::getenv("TF_IO_DAOS_NUM_OF_BUFFERS")) {
-      num_of_buffers = atoi(env_num_of_buffers);
-    } else {
-      num_of_buffers = NUM_OF_BUFFERS;
-=======
   bool caching;
   size_t buff_size;
   size_t num_of_buffers;
-  DFSRandomAccessFile(std::string aDfs_path, dfs_t* file_system, dfs_obj_t* obj, daos_handle_t eq_handle)
+  DFSRandomAccessFile(std::string aDfs_path, dfs_t* file_system, dfs_obj_t* obj,
+                      daos_handle_t eq_handle)
       : dfs_path(std::move(aDfs_path)) {
     daos_fs = file_system;
-    daos_file.file = obj;
-    if(DFS::size_map.count(aDfs_path) == 0) {
-    	dfs_get_size(daos_fs, obj, &file_size);
-	DFS::size_map[aDfs_path] = file_size;
->>>>>>> 1af11816
-    }
-    else {
-	    file_size = DFS::size_map[aDfs_path];
-    }
-    if(char* env_caching = std::getenv("TF_IO_DAOS_CACHING")) {
+    daos_file = obj;
+    if (DFS::size_map.count(aDfs_path) == 0) {
+      dfs_get_size(daos_fs, obj, &file_size);
+      DFS::size_map[aDfs_path] = file_size;
+    } else {
+      file_size = DFS::size_map[aDfs_path];
+    }
+    if (char* env_caching = std::getenv("TF_IO_DAOS_CACHING")) {
       caching = atoi(env_caching) > 0;
-    }
-    else {
+    } else {
       caching = false;
     }
 
-    if(caching) {
+    if (caching) {
       if (char* env_num_of_buffers = std::getenv("TF_IO_DAOS_NUM_OF_BUFFERS")) {
         num_of_buffers = atoi(env_num_of_buffers);
       } else {
-      num_of_buffers = NUM_OF_BUFFERS;
+        num_of_buffers = NUM_OF_BUFFERS;
       }
 
       if (char* env_buff_size = std::getenv("TF_IO_DAOS_BUFFER_SIZE")) {
@@ -78,62 +55,53 @@
     }
   }
 
-  int64_t ReadNoCache(uint64_t offset, size_t n, char* buffer, TF_Status* status) {
-      int rc;
-      d_sg_list_t rsgl;
-      d_iov_t iov;
-      d_iov_set(&iov, (void*)buffer, n);
-      rsgl.sg_nr = 1;
-      rsgl.sg_iovs = &iov;
-
-      daos_size_t read_size;
-      daos_file.offset = offset;
-
-      rc = dfs_read(daos_fs, daos_file.file, &rsgl,
-                    daos_file.offset, &read_size, NULL);
-      if (rc) {
-        TF_SetStatus(status, TF_INTERNAL, "");
-        return read_size;
-      }
-
-      if (read_size != n) {
-        TF_SetStatus(status, TF_OUT_OF_RANGE, "");
-        return read_size;
-      }
-
-      TF_SetStatus(status, TF_OK, "");
+  int64_t ReadNoCache(uint64_t offset, size_t n, char* buffer,
+                      TF_Status* status) {
+    int rc;
+    d_sg_list_t rsgl;
+    d_iov_t iov;
+    d_iov_set(&iov, (void*)buffer, n);
+    rsgl.sg_nr = 1;
+    rsgl.sg_iovs = &iov;
+
+    daos_size_t read_size;
+
+    rc = dfs_read(daos_fs, daos_file, &rsgl, offset, &read_size, NULL);
+    if (rc) {
+      TF_SetStatus(status, TF_INTERNAL, "");
       return read_size;
-
+    }
+
+    if (read_size != n) {
+      TF_SetStatus(status, TF_OUT_OF_RANGE, "");
+      return read_size;
+    }
+
+    TF_SetStatus(status, TF_OK, "");
+    return read_size;
   }
 } DFSRandomAccessFile;
 
 void Cleanup(TF_RandomAccessFile* file) {
-
+  int rc = 0;
   auto dfs_file = static_cast<DFSRandomAccessFile*>(file->plugin_file);
   dfs_file->buffers.clear();
 
-<<<<<<< HEAD
-  int rc = daos_eq_destroy(dfs_file->mEventQueueHandle, 0);
-  assert(rc == 0);
   rc = dfs_release(dfs_file->daos_file);
   assert(rc == 0);
-=======
-  dfs_release(dfs_file->daos_file.file);
->>>>>>> 1af11816
   dfs_file->daos_fs = nullptr;
   delete dfs_file;
 }
 
 int64_t Read(const TF_RandomAccessFile* file, uint64_t offset, size_t n,
              char* ret, TF_Status* status) {
-	
   auto dfs_file = static_cast<DFSRandomAccessFile*>(file->plugin_file);
   if (offset >= dfs_file->file_size) {
     TF_SetStatus(status, TF_OUT_OF_RANGE, "");
     return -1;
   }
 
-  if(!dfs_file->caching) {
+  if (!dfs_file->caching) {
     return dfs_file->ReadNoCache(offset, n, ret, status);
   }
 
@@ -147,7 +115,6 @@
       if (read_buf.CacheHit(curr_offset)) {
         read_bytes = read_buf.CopyFromCache(ret, ret_offset, curr_offset, n,
                                             dfs_file->file_size, status);
-<<<<<<< HEAD
         break;
       }
     }
@@ -168,46 +135,9 @@
     for (size_t i = 0; i < dfs_file->buffers.size(); i++) {
       if (async_offset > dfs_file->file_size) break;
       dfs_file->buffers[i].ReadAsync(dfs_file->daos_fs, dfs_file->daos_file,
-                                     async_offset);
-      async_offset += BUFF_SIZE;
-    }
-=======
-        curr_offset += read_bytes;
-        ret_offset += read_bytes;
-        total_bytes += read_bytes;
-        n -= read_bytes;
-      }
-    }
-
-    if(curr_offset >= ret_size || curr_offset >= dfs_file->file_size) break;
-
-    size_t async_offset = curr_offset + dfs_file->buff_size;
-    for (size_t i = 1; i < dfs_file->buffers.size(); i++) {    
-      if (async_offset > dfs_file->file_size) break;
-      dfs_file->buffers[i].ReadAsync(dfs_file->daos_fs,
-                                     dfs_file->daos_file.file, async_offset,
-                                     dfs_file->file_size);
+                                     async_offset, dfs_file->file_size);
       async_offset += dfs_file->buff_size;
     }
-
-    dfs_file->buffers[0].ReadSync(dfs_file->daos_fs, dfs_file->daos_file.file,
-                                  curr_offset,
-                                  dfs_file->file_size);
-
-    read_bytes = dfs_file->buffers[0].CopyFromCache(
-        ret, ret_offset, curr_offset, n, dfs_file->file_size, status);
-
-    curr_offset += read_bytes;
-    ret_offset += read_bytes;
-    total_bytes += read_bytes;
-    n -= read_bytes;
-
-    if (curr_offset >= dfs_file->file_size) {
-      for (size_t i = 0; i < dfs_file->buffers.size(); i++) {
-        dfs_file->buffers[i].WaitEvent();
-      }
-    }
->>>>>>> 1af11816
   }
 
   return total_bytes;
@@ -221,18 +151,12 @@
 typedef struct DFSWritableFile {
   std::string dfs_path;
   dfs_t* daos_fs;
-<<<<<<< HEAD
   dfs_obj_t* daos_file;
   daos_size_t file_size;
   bool size_known;
 
   DFSWritableFile(std::string dfs_path, dfs_t* file_system, dfs_obj_t* obj)
       : dfs_path(std::move(dfs_path)) {
-=======
-  DAOS_FILE daos_file;
-  DFSWritableFile(std::string aDfs_path, dfs_t* file_system, dfs_obj_t* obj)
-      : dfs_path(std::move(aDfs_path)) {
->>>>>>> 1af11816
     daos_fs = file_system;
     daos_file = obj;
     size_known = false;
@@ -385,23 +309,18 @@
     TF_SetStatus(status, TF_INTERNAL, "Error initializing DAOS API");
     return;
   }
-  auto random_access_file =
-<<<<<<< HEAD
-      new tf_random_access_file::DFSRandomAccessFile(path, daos->daos_fs, obj);
-  random_access_file->buffers[0].ReadAsync(daos->daos_fs,
-                                           random_access_file->daos_file, 0);
-=======
-      new tf_random_access_file::DFSRandomAccessFile(path, daos->daos_fs, obj, daos->mEventQueueHandle);
-  if(random_access_file->caching) {
-            size_t async_offset = 0;
-      for(size_t i = 0; i < random_access_file->num_of_buffers; i++) {
-          if (async_offset > random_access_file->file_size) break;
-            random_access_file->buffers[i].ReadAsync(
-      daos->daos_fs, random_access_file->daos_file.file, async_offset, random_access_file->file_size);
+  auto random_access_file = new tf_random_access_file::DFSRandomAccessFile(
+      path, daos->daos_fs, obj, daos->mEventQueueHandle);
+  if (random_access_file->caching) {
+    size_t async_offset = 0;
+    for (size_t i = 0; i < random_access_file->num_of_buffers; i++) {
+      if (async_offset > random_access_file->file_size) break;
+      random_access_file->buffers[i].ReadAsync(
+          daos->daos_fs, random_access_file->daos_file, async_offset,
+          random_access_file->file_size);
       async_offset += random_access_file->buff_size;
-      }
-  }
->>>>>>> 1af11816
+    }
+  }
   file->plugin_file = random_access_file;
   TF_SetStatus(status, TF_OK, "");
 }
@@ -433,7 +352,7 @@
   rc = daos->Setup(path, pool, cont, file, status);
   if (rc) return;
   dfs_obj_t* obj;
-  
+
   rc = daos->dfsPathExists(file, &obj);
   if (rc) {
     TF_SetStatus(status, TF_NOT_FOUND, "");
@@ -575,7 +494,7 @@
   std::string pool, cont, file;
   rc = daos->Setup(path, pool, cont, file, status);
   if (rc) return -1;
-  if(DFS::size_map.count(path) != 0) {
+  if (DFS::size_map.count(path) != 0) {
     return DFS::size_map[path];
   }
   dfs_obj_t* obj;
@@ -583,8 +502,7 @@
   if (rc) {
     TF_SetStatus(status, TF_NOT_FOUND, "");
     return -1;
-  } 
-  else {
+  } else {
     if (S_ISDIR(obj->mode)) {
       TF_SetStatus(status, TF_FAILED_PRECONDITION, "");
       return -1;
@@ -592,7 +510,7 @@
     TF_SetStatus(status, TF_OK, "");
     daos_size_t size;
     dfs_get_size(daos->daos_fs, obj, &size);
-	  DFS::size_map[path] = size;
+    DFS::size_map[path] = size;
 
     dfs_release(obj);
     return size;
@@ -616,14 +534,14 @@
   }
   int allow_cont_creation = 1;
   std::string pool_src, cont_src, file_src;
-  rc = ParseDFSPath(src, pool_src, cont_src, file_src, daos->pools);
+  rc = daos->ParseDFSPath(src, pool_src, cont_src, file_src);
   if (rc) {
     TF_SetStatus(status, TF_FAILED_PRECONDITION, "");
     return;
   }
 
   std::string pool_dst, cont_dst, file_dst;
-  rc = ParseDFSPath(dst, pool_dst, cont_dst, file_dst, daos->pools);
+  rc = daos->ParseDFSPath(dst, pool_dst, cont_dst, file_dst);
   if (rc) {
     TF_SetStatus(status, TF_FAILED_PRECONDITION, "");
     return;
@@ -722,7 +640,6 @@
   if (rc) return;
 
   dfs_obj_t* obj;
-  //TODO use actual lookup
 
   rc = daos->dfsPathExists(dir_path, &obj);
   if (rc) {
@@ -736,12 +653,11 @@
   } else {
     stats->is_directory = false;
     daos_size_t size;
-    if(DFS::size_map.count(path) == 0) {
-    	dfs_get_size(daos->daos_fs, obj, &size);
-	    DFS::size_map[path] = size;
-    }
-    else {
-	    size = DFS:: size_map[path];
+    if (DFS::size_map.count(path) == 0) {
+      dfs_get_size(daos->daos_fs, obj, &size);
+      DFS::size_map[path] = size;
+    } else {
+      size = DFS::size_map[path];
     }
 
     stats->length = size;
@@ -770,7 +686,7 @@
   if (rc) return -1;
 
   dfs_obj_t* obj;
-  rc = daos->dfsPathExists(dir_path, &obj,true);
+  rc = daos->dfsPathExists(dir_path, &obj, true);
   if (rc) {
     TF_SetStatus(status, TF_NOT_FOUND, "");
     return -1;
