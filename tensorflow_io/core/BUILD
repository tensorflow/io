--- conflicted
+++ resolved
@@ -554,10 +554,7 @@
         "//tensorflow_io/core:sql_ops",
         "//tensorflow_io/core:text_ops",
         "//tensorflow_io/ignite:ignite_ops",
-<<<<<<< HEAD
         "@libarchive",
-=======
->>>>>>> ce58581f
         "@local_config_tf//:libtensorflow_framework",
         "@local_config_tf//:tf_header_lib",
     ] + select({
