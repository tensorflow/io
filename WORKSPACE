workspace(name = "org_tensorflow_io")

load("@bazel_tools//tools/build_defs/repo:http.bzl", "http_archive")

# Note: zlib is placed earlier as tensorflow's zlib does not include unzip
http_archive(
    name = "zlib",
    build_file = "//third_party:zlib.BUILD",
<<<<<<< HEAD
    patch_cmds = ["""sed -i.bak '29i\\'$'\\n#include<zconf.h>\\n' contrib/minizip/crypt.h"""],
    sha256 = "c3e5e9fdd5004dcb542feda5ee4f0ff0744628baf8ed2dd5d66f8ca1197cb1a1",
    strip_prefix = "zlib-1.2.11",
=======
    sha256 = "91844808532e5ce316b3c010929493c0244f3d37593afd6de04f71821d5136d9",
    strip_prefix = "zlib-1.2.12",
>>>>>>> 66529892
    urls = [
        "https://storage.googleapis.com/mirror.tensorflow.org/zlib.net/zlib-1.2.12.tar.gz",
        "https://zlib.net/zlib-1.2.12.tar.gz",
    ],
)

# Note: snappy is placed earlier as tensorflow's snappy does not include snappy-c
http_archive(
    name = "snappy",
    build_file = "//third_party:snappy.BUILD",
    sha256 = "16b677f07832a612b0836178db7f374e414f94657c138e6993cbfc5dcc58651f",
    strip_prefix = "snappy-1.1.8",
    urls = [
        "https://storage.googleapis.com/mirror.tensorflow.org/github.com/google/snappy/archive/1.1.8.tar.gz",
        "https://github.com/google/snappy/archive/1.1.8.tar.gz",
    ],
)

# Note: boringssl is placed earlier as boringssl needs to be patched for mongodb
http_archive(
    name = "boringssl",
    patch_cmds = [
        """sed -i.bak 's/bio.c",/bio.c","src\\/decrepit\\/bio\\/base64_bio.c",/g' BUILD.generated.bzl""",
    ],
    sha256 = "a9c3b03657d507975a32732f04563132b4553c20747cec6dc04de475c8bdf29f",
    strip_prefix = "boringssl-80ca9f9f6ece29ab132cce4cf807a9465a18cfac",
    urls = [
        "https://storage.googleapis.com/mirror.tensorflow.org/github.com/google/boringssl/archive/80ca9f9f6ece29ab132cce4cf807a9465a18cfac.tar.gz",
        "https://github.com/google/boringssl/archive/80ca9f9f6ece29ab132cce4cf807a9465a18cfac.tar.gz",
    ],
)

# Note google_cloud_cpp is placed earlier as tensorflow's version is older
http_archive(
    name = "com_github_googleapis_google_cloud_cpp",
    patch_cmds = [
        """sed -i.bak 's/CURL\\* m/CURLM* m/g' google/cloud/storage/internal/curl_handle_factory.cc""",
    ],
    repo_mapping = {
        "@com_github_curl_curl": "@curl",
        "@com_github_nlohmann_json": "@nlohmann_json_lib",
    },
    sha256 = "14bf9bf97431b890e0ae5dca8f8904841d4883b8596a7108a42f5700ae58d711",
    strip_prefix = "google-cloud-cpp-1.21.0",
    urls = [
        "https://storage.googleapis.com/mirror.tensorflow.org/github.com/googleapis/google-cloud-cpp/archive/v1.21.0.tar.gz",
        "https://github.com/googleapis/google-cloud-cpp/archive/v1.21.0.tar.gz",
    ],
)

# Note com_google_googleapis is placed earlier as we need to adjust switched_rules_by_language option
# Note we have to change one word in the field_behavior.proto so it compiles on WINDOWS
# for more infor please refer to https://github.com/protocolbuffers/protobuf/issues/7076
# Because of a bug in protocol buffers (protocolbuffers/protobuf#7076), new versions of this project
# fail to compile on Windows. The problem hinges on OPTIONAL being defined as an empty string under
# Windows. This makes the preprocessor remove every mention of OPTIONAL from the code, which causes
# compilation failures. This temporary workaround renames the name of the protobuf value OPTIONAL to
# OPIONAL. This should be safe as it does not affect the generated protobufs.
http_archive(
    name = "com_google_googleapis",
    build_file = "@com_github_googleapis_google_cloud_cpp//bazel:googleapis.BUILD",
    patch_cmds = [
        """sed -i.bak 's/OPTIONAL/OPIONAL/g' google/api/field_behavior.proto""",
        """sed -i.bak 's/OPTIONAL/OPIONAL/g' google/pubsub/v1beta2/pubsub.proto""",
        """sed -i.bak 's/OPTIONAL/OPIONAL/g' google/pubsub/v1/pubsub.proto""",
    ],
    sha256 = "a53e15405f81d5a32594d7f6486e649131fadda5431cf28377dff4ae54d45d16",
    strip_prefix = "googleapis-d4d09eb3aec152015f35717102f9b423988b94f7",
    urls = [
        "https://storage.googleapis.com/mirror.tensorflow.org/github.com/googleapis/googleapis/archive/d4d09eb3aec152015f35717102f9b423988b94f7.zip",
        "https://github.com/googleapis/googleapis/archive/d4d09eb3aec152015f35717102f9b423988b94f7.zip",
    ],
)

load("@com_google_googleapis//:repository_rules.bzl", "switched_rules_by_language")

# Configure @com_google_googleapis to only compile C++ and gRPC:
switched_rules_by_language(
    name = "com_google_googleapis_imports",
    cc = True,  # C++ support is only "Partially implemented", roll our own.
    grpc = True,
)

# Note rules_python is placed earlier as tensorflow's version is older
http_archive(
    name = "rules_python",
    sha256 = "aa96a691d3a8177f3215b14b0edc9641787abaaa30363a080165d06ab65e1161",
    urls = [
        "https://storage.googleapis.com/mirror.tensorflow.org/github.com/bazelbuild/rules_python/releases/download/0.0.1/rules_python-0.0.1.tar.gz",
        "https://github.com/bazelbuild/rules_python/releases/download/0.0.1/rules_python-0.0.1.tar.gz",
    ],
)

load("@rules_python//python:pip.bzl", "pip_import")

pip_import(
    name = "lint_dependencies",
    requirements = "//tools/lint:requirements.txt",
)

load("@lint_dependencies//:requirements.bzl", "pip_install")

pip_install()

http_archive(
    name = "org_tensorflow",
    sha256 = "a1b621ad986f270939d9182a866ac787f7a729d229a931488a7230056580a39e",
    strip_prefix = "tensorflow-2.9.0-rc2",
    urls = [
        "https://github.com/tensorflow/tensorflow/archive/refs/tags/v2.9.0-rc2.tar.gz",
    ],
)

load("@org_tensorflow//tensorflow:workspace3.bzl", "tf_workspace3")

tf_workspace3()

load("@org_tensorflow//tensorflow:workspace2.bzl", "tf_workspace2")

tf_workspace2()

load("@org_tensorflow//tensorflow:workspace1.bzl", "tf_workspace1")

tf_workspace1()

load("@org_tensorflow//tensorflow:workspace0.bzl", "tf_workspace0")

tf_workspace0()

load("//third_party/toolchains/tf:tf_configure.bzl", "tf_configure")

tf_configure(name = "local_config_tf")

load("@bazel_tools//tools/build_defs/repo:git.bzl", "new_git_repository")

http_archive(
    name = "aliyun_oss_c_sdk",
    build_file = "//third_party:oss_c_sdk.BUILD",
    sha256 = "6450d3970578c794b23e9e1645440c6f42f63be3f82383097660db5cf2fba685",
    strip_prefix = "aliyun-oss-c-sdk-3.7.0",
    urls = [
        "https://storage.googleapis.com/mirror.tensorflow.org/github.com/aliyun/aliyun-oss-c-sdk/archive/3.7.0.tar.gz",
        "https://github.com/aliyun/aliyun-oss-c-sdk/archive/3.7.0.tar.gz",
    ],
)

http_archive(
    name = "arrow",
    build_file = "//third_party:arrow.BUILD",
    patch_cmds = [
        # TODO: Remove the fowllowing once arrow issue is resolved.
        """sed -i.bak 's/type_traits/std::max<int16_t>(sizeof(int16_t), type_traits/g' cpp/src/parquet/column_reader.cc""",
        """sed -i.bak 's/value_byte_size/value_byte_size)/g' cpp/src/parquet/column_reader.cc""",
    ],
    sha256 = "a27971e2a71c412ae43d998b7b6d06201c7a3da382c804dcdc4a8126ccbabe67",
    strip_prefix = "arrow-apache-arrow-4.0.0",
    urls = [
        "https://storage.googleapis.com/mirror.tensorflow.org/github.com/apache/arrow/archive/apache-arrow-4.0.0.tar.gz",
        "https://github.com/apache/arrow/archive/apache-arrow-4.0.0.tar.gz",
    ],
)

http_archive(
    name = "avro",
    build_file = "//third_party:avro.BUILD",
    sha256 = "8fd1f850ce37e60835e6d8335c0027a959aaa316773da8a9660f7d33a66ac142",
    strip_prefix = "avro-release-1.10.1/lang/c++",
    urls = [
        "https://storage.googleapis.com/mirror.tensorflow.org/github.com/apache/avro/archive/release-1.10.1.tar.gz",
        "https://github.com/apache/avro/archive/release-1.10.1.tar.gz",
    ],
)

http_archive(
    name = "aws-checksums",
    build_file = "//third_party:aws-checksums.BUILD",
    sha256 = "6e6bed6f75cf54006b6bafb01b3b96df19605572131a2260fddaf0e87949ced0",
    strip_prefix = "aws-checksums-0.1.5",
    urls = [
        "https://storage.googleapis.com/mirror.tensorflow.org/github.com/awslabs/aws-checksums/archive/v0.1.5.tar.gz",
        "https://github.com/awslabs/aws-checksums/archive/v0.1.5.tar.gz",
    ],
)

http_archive(
    name = "aws-c-common",
    build_file = "//third_party:aws-c-common.BUILD",
    sha256 = "01c2a58553a37b3aa5914d9e0bf7bf14507ff4937bc5872a678892ca20fcae1f",
    strip_prefix = "aws-c-common-0.4.29",
    urls = [
        "https://storage.googleapis.com/mirror.tensorflow.org/github.com/awslabs/aws-c-common/archive/v0.4.29.tar.gz",
        "https://github.com/awslabs/aws-c-common/archive/v0.4.29.tar.gz",
    ],
)

http_archive(
    name = "aws-c-event-stream",
    build_file = "//third_party:aws-c-event-stream.BUILD",
    sha256 = "31d880d1c868d3f3df1e1f4b45e56ac73724a4dc3449d04d47fc0746f6f077b6",
    strip_prefix = "aws-c-event-stream-0.1.4",
    urls = [
        "https://storage.googleapis.com/mirror.tensorflow.org/github.com/awslabs/aws-c-event-stream/archive/v0.1.4.tar.gz",
        "https://github.com/awslabs/aws-c-event-stream/archive/v0.1.4.tar.gz",
    ],
)

http_archive(
    name = "aws-sdk-cpp",
    build_file = "//third_party:aws-sdk-cpp.BUILD",
    patch_cmds = [
        """sed -i.bak 's/UUID::RandomUUID/Aws::Utils::UUID::RandomUUID/g' aws-cpp-sdk-core/source/client/AWSClient.cpp""",
        """sed -i.bak 's/__attribute__((visibility("default")))//g' aws-cpp-sdk-core/include/aws/core/external/tinyxml2/tinyxml2.h """,
    ],
    sha256 = "749322a8be4594472512df8a21d9338d7181c643a00e08a0ff12f07e831e3346",
    strip_prefix = "aws-sdk-cpp-1.8.186",
    urls = [
        "https://storage.googleapis.com/mirror.tensorflow.org/github.com/aws/aws-sdk-cpp/archive/1.8.186.tar.gz",
        "https://github.com/aws/aws-sdk-cpp/archive/1.8.186.tar.gz",
    ],
)

http_archive(
    name = "boost",
    build_file = "//third_party:boost.BUILD",
    sha256 = "c66e88d5786f2ca4dbebb14e06b566fb642a1a6947ad8cc9091f9f445134143f",
    strip_prefix = "boost_1_72_0",
    urls = [
        "https://storage.googleapis.com/mirror.tensorflow.org/dl.bintray.com/boostorg/release/1.72.0/source/boost_1_72_0.tar.gz",
        "https://storage.googleapis.com/mirror.tensorflow.org/downloads.sourceforge.net/project/boost/boost/1.72.0/boost_1_72_0.tar.gz",
        "https://dl.bintray.com/boostorg/release/1.72.0/source/boost_1_72_0.tar.gz",
        "https://downloads.sourceforge.net/project/boost/boost/1.72.0/boost_1_72_0.tar.gz",
    ],
)

http_archive(
    name = "brotli",
    build_file = "//third_party:brotli.BUILD",
    sha256 = "4c61bfb0faca87219ea587326c467b95acb25555b53d1a421ffa3c8a9296ee2c",
    strip_prefix = "brotli-1.0.7",
    urls = [
        "https://storage.googleapis.com/mirror.tensorflow.org/github.com/google/brotli/archive/v1.0.7.tar.gz",
        "https://github.com/google/brotli/archive/v1.0.7.tar.gz",
    ],
)

http_archive(
    name = "bzip2",
    build_file = "//third_party:bzip2.BUILD",
    sha256 = "ab5a03176ee106d3f0fa90e381da478ddae405918153cca248e682cd0c4a2269",
    strip_prefix = "bzip2-1.0.8",
    urls = [
        "https://storage.googleapis.com/mirror.tensorflow.org/sourceware.org/pub/bzip2/bzip2-1.0.8.tar.gz",
        "https://sourceware.org/pub/bzip2/bzip2-1.0.8.tar.gz",
    ],
)

http_archive(
    name = "libxml_archive",
    build_file = "@//third_party:libxml.BUILD",
    patch_cmds_win = [
        """sed -i 's/define LIBXML_ICONV_ENABLED/undef LIBXML_ICONV_ENABLED/g' include/libxml/xmlversion.h""",
        """sed -i 's/define LIBXML_LZMA_ENABLED/undef LIBXML_LZMA_ENABLED/g' include/libxml/xmlversion.h""",
    ],
    sha256 = "f63c5e7d30362ed28b38bfa1ac6313f9a80230720b7fb6c80575eeab3ff5900c",
    strip_prefix = "libxml2-2.9.7",
    urls = [
        "https://mirror.bazel.build/xmlsoft.org/sources/libxml2-2.9.7.tar.gz",
        "http://xmlsoft.org/sources/libxml2-2.9.7.tar.gz",
    ],
)

http_archive(
    name = "com_github_azure_azure_sdk_for_cpp",
    build_file = "//third_party:azure.BUILD",
    patch_cmds = [
        # patch can be removed once https://github.com/googleapis/google-cloud-cpp/issues/7462 is fixed
        """sed -i.bak 's/curl_easy_init();/curl_easy_init();curl_easy_setopt(newHandle, CURLOPT_NOSIGNAL, 1);/g' sdk/core/azure-core/src/http/curl/curl.cpp """,
        """sed -i.bak 's/include <windows.h>/include <windows.h>\\'$'\\n''#include <wincrypt.h>/g' sdk/core/azure-core/src/base64.cpp """,
    ],
    sha256 = "ec9cb17cab24e940895eb2249c096f500f69383edfa66b20cb6456414767ce99",
    strip_prefix = "azure-sdk-for-cpp-9dac89c67564c64748ebb72b9de55c548db51eff",
    urls = [
        "https://github.com/Azure/azure-sdk-for-cpp/archive/9dac89c67564c64748ebb72b9de55c548db51eff.tar.gz",
    ],
)

http_archive(
    name = "dav1d",
    build_file = "//third_party:dav1d.BUILD",
    patch_cmds = [
        "mkdir -p include8/common",
        "sed 's/define DAV1D_COMMON_BITDEPTH_H/define DAV1D_COMMON_BITDEPTH_H\\'$'\\n''#define BITDEPTH 8/g' include/common/bitdepth.h > include8/common/bitdepth.h",
        "cat include/common/dump.h > include8/common/dump.h",
        "mkdir -p include16/common",
        "sed 's/define DAV1D_COMMON_BITDEPTH_H/define DAV1D_COMMON_BITDEPTH_H\\'$'\\n''#define BITDEPTH 16/g' include/common/bitdepth.h > include16/common/bitdepth.h",
        "cat include/common/dump.h > include16/common/dump.h",
    ],
    sha256 = "66c3e831a93f074290a72aad5da907e3763ecb092325f0250a841927b3d30ce3",
    strip_prefix = "dav1d-0.6.0",
    urls = [
        "https://storage.googleapis.com/mirror.tensorflow.org/github.com/videolan/dav1d/archive/0.6.0.tar.gz",
        "https://github.com/videolan/dav1d/archive/0.6.0.tar.gz",
    ],
)

http_archive(
    name = "dcmtk",
    build_file = "//third_party:dcmtk.BUILD",
    sha256 = "fa8e34b1a5de101df8916eb22eaffd8f7d1b2ff001a88f819fbfbde01fe5af7d",
    strip_prefix = "dcmtk-DCMTK-3.6.5-_20210308",
    urls = [
        "https://storage.googleapis.com/mirror.tensorflow.org/github.com/DCMTK/dcmtk/archive/refs/tags/DCMTK-3.6.5+_20210308.tar.gz",
        "https://github.com/DCMTK/dcmtk/archive/refs/tags/DCMTK-3.6.5+_20210308.tar.gz",
    ],
)

http_archive(
    name = "dlfcn-win32",
    build_file = "//third_party:dlfcn-win32.BUILD",
    sha256 = "f18a412e84d8b701e61a78252411fe8c72587f52417c1ef21ca93604de1b9c55",
    strip_prefix = "dlfcn-win32-1.2.0",
    urls = [
        "https://storage.googleapis.com/mirror.tensorflow.org/github.com/dlfcn-win32/dlfcn-win32/archive/v1.2.0.tar.gz",
        "https://github.com/dlfcn-win32/dlfcn-win32/archive/v1.2.0.tar.gz",
    ],
)

http_archive(
    name = "double-conversion",
    sha256 = "a63ecb93182134ba4293fd5f22d6e08ca417caafa244afaa751cbfddf6415b13",
    strip_prefix = "double-conversion-3.1.5",
    urls = [
        "https://storage.googleapis.com/mirror.tensorflow.org/github.com/google/double-conversion/archive/v3.1.5.tar.gz",
        "https://github.com/google/double-conversion/archive/v3.1.5.tar.gz",
    ],
)

http_archive(
    name = "easyexif",
    build_file = "//third_party:easyexif.BUILD",
    sha256 = "7a49a2617da70b318d1464625e1c5fd6d369d04aa1b23a270d3d0926d8669432",
    strip_prefix = "easyexif-19d15151c3f663813dc70cf9ff568d25ab6ff93b",
    urls = [
        "https://storage.googleapis.com/mirror.tensorflow.org/github.com/mayanklahiri/easyexif/archive/19d15151c3f663813dc70cf9ff568d25ab6ff93b.tar.gz",
        "https://github.com/mayanklahiri/easyexif/archive/19d15151c3f663813dc70cf9ff568d25ab6ff93b.tar.gz",
    ],
)

http_archive(
    name = "ffmpeg_2_8",
    build_file = "//third_party:ffmpeg_2_8.BUILD",
    sha256 = "8ba1b91a14431fe37091936c3a34469d7473965ab9edde0343c88f2d920bd918",
    strip_prefix = "FFmpeg-n2.8.15",
    urls = [
        "https://storage.googleapis.com/mirror.tensorflow.org/github.com/FFmpeg/FFmpeg/archive/n2.8.15.tar.gz",
        "https://github.com/FFmpeg/FFmpeg/archive/n2.8.15.tar.gz",
    ],
)

http_archive(
    name = "ffmpeg_3_4",
    build_file = "//third_party:ffmpeg_3_4.BUILD",
    sha256 = "bbccc87cd031498728bcc2dba5596a47e6fd92b2cec060a71feef65617a261fe",
    strip_prefix = "FFmpeg-n3.4.4",
    urls = [
        "https://storage.googleapis.com/mirror.tensorflow.org/github.com/FFmpeg/FFmpeg/archive/n3.4.4.tar.gz",
        "https://github.com/FFmpeg/FFmpeg/archive/n3.4.4.tar.gz",
    ],
)

http_archive(
    name = "ffmpeg_4_2",
    build_file = "//third_party:ffmpeg_4_2.BUILD",
    sha256 = "42f3d391dbf07b65a52d3d9eed8038ecd9fae53cf4e0e44e2adb95d0cd433b53",
    strip_prefix = "FFmpeg-n4.2.4",
    urls = [
        "https://storage.googleapis.com/mirror.tensorflow.org/github.com/FFmpeg/FFmpeg/archive/n4.2.4.tar.gz",
        "https://github.com/FFmpeg/FFmpeg/archive/n4.2.4.tar.gz",
    ],
)

http_archive(
    name = "flac",
    build_file = "//third_party:flac.BUILD",
    sha256 = "668cdeab898a7dd43cf84739f7e1f3ed6b35ece2ef9968a5c7079fe9adfe1689",
    strip_prefix = "flac-1.3.3",
    urls = [
        "https://storage.googleapis.com/mirror.tensorflow.org/github.com/xiph/flac/archive/1.3.3.tar.gz",
        "https://github.com/xiph/flac/archive/1.3.3.tar.gz",
    ],
)

http_archive(
    name = "fmjpeg2koj",
    build_file = "//third_party:fmjpeg2koj.BUILD",
    sha256 = "a8563307cb09161633479aff0880368ed57396f6d532facba973cf303d699717",
    strip_prefix = "fmjpeg2koj-6de80e15a43a4d1c411109aea388007afee24263",
    urls = [
        "https://storage.googleapis.com/mirror.tensorflow.org/github.com/DraconPern/fmjpeg2koj/archive/6de80e15a43a4d1c411109aea388007afee24263.tar.gz",
        "https://github.com/DraconPern/fmjpeg2koj/archive/6de80e15a43a4d1c411109aea388007afee24263.tar.gz",
    ],
)

http_archive(
    name = "freetype",
    build_file = "//third_party:freetype.BUILD",
    patch_cmds = [
        """sed -i.bak 's/__attribute__(( visibility( "default" ) ))//g' include/freetype/config/ftconfig.h """,
    ],
    sha256 = "3a60d391fd579440561bf0e7f31af2222bc610ad6ce4d9d7bd2165bca8669110",
    strip_prefix = "freetype-2.10.1",
    urls = [
        "https://storage.googleapis.com/mirror.tensorflow.org/download.savannah.gnu.org/releases/freetype/freetype-2.10.1.tar.gz",
        "https://download.savannah.gnu.org/releases/freetype/freetype-2.10.1.tar.gz",
    ],
)

http_archive(
    name = "hadoop",
    build_file = "//third_party:hadoop.BUILD",
    sha256 = "fa9d0587d06c36838e778081bcf8271a9c63060af00b3bf456423c1777a62043",
    strip_prefix = "hadoop-rel-release-3.3.0",
    urls = [
        "https://storage.googleapis.com/mirror.tensorflow.org/apache/hadoop/archive/refs/tags/rel/release-3.3.0.tar.gz",
        "https://github.com/apache/hadoop/archive/refs/tags/rel/release-3.3.0.tar.gz",
    ],
)

http_archive(
    name = "hdf5",
    build_file = "//third_party:hdf5.BUILD",
    sha256 = "5f9a3ee85db4ea1d3b1fa9159352aebc2af72732fc2f58c96a3f0768dba0e9aa",
    strip_prefix = "hdf5-1.10.6",
    urls = [
        "https://storage.googleapis.com/mirror.tensorflow.org/support.hdfgroup.org/ftp/HDF5/releases/hdf5-1.10/hdf5-1.10.6/src/hdf5-1.10.6.tar.gz",
        "https://support.hdfgroup.org/ftp/HDF5/releases/hdf5-1.10/hdf5-1.10.6/src/hdf5-1.10.6.tar.gz",
    ],
)

http_archive(
    name = "htslib",
    build_file = "//third_party:htslib.BUILD",
    sha256 = "c4d3ae84014f8a80f5011521f391e917bc3b4f6ebd78e97f238472e95849ec14",
    strip_prefix = "htslib-1.9",
    urls = [
        "https://storage.googleapis.com/mirror.tensorflow.org/github.com/samtools/htslib/archive/1.9.zip",
        "https://github.com/samtools/htslib/archive/1.9.zip",
    ],
)

http_archive(
    name = "kafka",
    build_file = "//third_party:kafka.BUILD",
    patch_cmds = [
        "rm -f src/win32_config.h",
        # TODO: Remove the fowllowing once librdkafka issue is resolved.
        """sed -i.bak '\\|rd_kafka_log(rk,|,/ exceeded);/ s/^/\\/\\//' src/rdkafka_cgrp.c""",
    ],
    sha256 = "f7fee59fdbf1286ec23ef0b35b2dfb41031c8727c90ced6435b8cf576f23a656",
    strip_prefix = "librdkafka-1.5.0",
    urls = [
        "https://storage.googleapis.com/mirror.tensorflow.org/github.com/edenhill/librdkafka/archive/v1.5.0.tar.gz",
        "https://github.com/edenhill/librdkafka/archive/v1.5.0.tar.gz",
    ],
)

http_archive(
    name = "libapr1",
    build_file = "//third_party:libapr1.BUILD",
    patch_args = ["-p1"],
    patches = [
        "//third_party:libapr1.patch",
    ],
    sha256 = "096968a363b2374f7450a3c65f3cc0b50561204a8da7bc03a2c39e080febd6e1",
    strip_prefix = "apr-1.6.5",
    urls = [
        "https://storage.googleapis.com/mirror.tensorflow.org/github.com/apache/apr/archive/1.6.5.tar.gz",
        "https://github.com/apache/apr/archive/1.6.5.tar.gz",
    ],
)

http_archive(
    name = "libaprutil1",
    build_file = "//third_party:libaprutil1.BUILD",
    patch_args = ["-p1"],
    patches = [
        "//third_party:libaprutil1.patch",
    ],
    sha256 = "1e4299da5a3eca49cc3acab60600d0d7c0cda2de46d662ca14fadf5ab68a8c4f",
    strip_prefix = "apr-util-1.6.1",
    urls = [
        "https://storage.googleapis.com/mirror.tensorflow.org/github.com/apache/apr-util/archive/1.6.1.tar.gz",
        "https://github.com/apache/apr-util/archive/1.6.1.tar.gz",
    ],
)

http_archive(
    name = "libarchive",
    build_file = "//third_party:libarchive.BUILD",
    sha256 = "720da414e7aebb255fcdaee106894e4d30e2472ac1390c2c15b70c84c7479658",
    strip_prefix = "libarchive-3.3.3",
    urls = [
        "https://storage.googleapis.com/mirror.tensorflow.org/github.com/libarchive/libarchive/archive/v3.3.3.tar.gz",
        "https://github.com/libarchive/libarchive/archive/v3.3.3.tar.gz",
    ],
)

http_archive(
    name = "libavif",
    build_file = "//third_party:libavif.BUILD",
    sha256 = "a4ce03649c58ec9f3dc6ab2b7cf7d58474b149acf1e4c563be4081bad60ed2dd",
    strip_prefix = "libavif-0.7.3",
    urls = [
        "https://storage.googleapis.com/mirror.tensorflow.org/github.com/AOMediaCodec/libavif/archive/v0.7.3.tar.gz",
        "https://github.com/AOMediaCodec/libavif/archive/v0.7.3.tar.gz",
    ],
)

http_archive(
    name = "libexpat",
    build_file = "//third_party:libexpat.BUILD",
    sha256 = "574499cba22a599393e28d99ecfa1e7fc85be7d6651d543045244d5b561cb7ff",
    strip_prefix = "libexpat-R_2_2_6/expat",
    urls = [
        "https://storage.googleapis.com/mirror.tensorflow.org/github.com/libexpat/libexpat/archive/R_2_2_6.tar.gz",
        "http://github.com/libexpat/libexpat/archive/R_2_2_6.tar.gz",
    ],
)

new_git_repository(
    name = "libgav1",
    build_file = "//third_party:libgav1.BUILD",
    commit = "07a59c59d4d180d67ea0ae5269e3c092c87286e5",
    remote = "https://chromium.googlesource.com/codecs/libgav1",
)

http_archive(
    name = "libgeotiff",
    build_file = "//third_party:libgeotiff.BUILD",
    sha256 = "9452dadd126223a22ce6b97d202066d3873792aaefa7ce739519635a3fe34034",
    strip_prefix = "libgeotiff-1.6.0",
    urls = [
        "https://storage.googleapis.com/mirror.tensorflow.org/github.com/OSGeo/libgeotiff/releases/download/1.6.0/libgeotiff-1.6.0.zip",
        "https://github.com/OSGeo/libgeotiff/releases/download/1.6.0/libgeotiff-1.6.0.zip",
    ],
)

http_archive(
    name = "libmemcached",
    build_file = "//third_party:libmemcached.BUILD",
    patch_cmds = [
        "sed -i.bak 's/LIBMEMCACHED_WITH_SASL_SUPPORT 1/LIBMEMCACHED_WITH_SASL_SUPPORT 0/' libmemcached-1.0/configure.h",
    ],
    sha256 = "e22c0bb032fde08f53de9ffbc5a128233041d9f33b5de022c0978a2149885f82",
    strip_prefix = "libmemcached-1.0.18",
    urls = [
        "https://storage.googleapis.com/mirror.tensorflow.org/launchpad.net/libmemcached/1.0/1.0.18/+download/libmemcached-1.0.18.tar.gz",
        "https://launchpad.net/libmemcached/1.0/1.0.18/+download/libmemcached-1.0.18.tar.gz",
    ],
)

http_archive(
    name = "libmongoc",
    build_file = "//third_party:libmongoc.BUILD",
    patch_cmds = [
        "sed -i.bak 's/undef MONGOC_LOG_DOMAIN/undef MONGOC_LOG_DOMAIN\\'$'\\n''# define BIO_get_ssl(b,sslp)  BIO_ctrl(b,BIO_C_GET_SSL,0,(char *)(sslp))\\'$'\\n''# define BIO_do_handshake(b)  BIO_ctrl(b,BIO_C_DO_STATE_MACHINE,0,NULL)/g' src/libmongoc/src/mongoc/mongoc-stream-tls-openssl.c",
        """sed -i.bak 's/__attribute__ ((visibility ("default")))//g' src/libmongoc/src/mongoc/mongoc-macros.h """,
        """sed -i.bak 's/__attribute__ ((visibility ("default")))//g' src/libbson/src/bson/bson-macros.h """,
    ],
    sha256 = "0a722180e5b5c86c415b9256d753b2d5552901dc5d95c9f022072c3cd336887e",
    strip_prefix = "mongo-c-driver-1.16.2",
    urls = [
        "https://github.com/mongodb/mongo-c-driver/releases/download/1.16.2/mongo-c-driver-1.16.2.tar.gz",
    ],
)

http_archive(
    name = "liborc",
    build_file = "//third_party:liborc.BUILD",
    patch_cmds = [
        "tar -xzf c++/libs/libhdfspp/libhdfspp.tar.gz -C c++/libs/libhdfspp",
    ],
    sha256 = "abdffe48b8d2e7776c3b541ee2241401e49774941ca4a8c759e5d795daec8a45",
    strip_prefix = "orc-rel-release-1.6.7",
    urls = [
        "https://github.com/apache/orc/archive/refs/tags/rel/release-1.6.7.tar.gz",
    ],
)

http_archive(
    name = "libtiff",
    build_file = "//third_party:libtiff.BUILD",
    sha256 = "0e46e5acb087ce7d1ac53cf4f56a09b221537fc86dfc5daaad1c2e89e1b37ac8",
    strip_prefix = "tiff-4.3.0",
    urls = [
        "https://storage.googleapis.com/mirror.tensorflow.org/download.osgeo.org/libtiff/tiff-4.3.0.tar.gz",
        "https://download.osgeo.org/libtiff/tiff-4.3.0.tar.gz",
    ],
)

http_archive(
    name = "libwebp",
    build_file = "//third_party:libwebp.BUILD",
    sha256 = "01bcde6a40a602294994050b81df379d71c40b7e39c819c024d079b3c56307f4",
    strip_prefix = "libwebp-1.2.1",
    urls = [
        "https://storage.googleapis.com/mirror.tensorflow.org/github.com/webmproject/libwebp/archive/v1.2.1.tar.gz",
        "https://github.com/webmproject/libwebp/archive/v1.2.1.tar.gz",
    ],
)

new_git_repository(
    name = "libyuv",
    build_file = "//third_party:libyuv.BUILD",
    commit = "7f00d67d7c279f13b73d3be9c2d85873a7e2fbaf",
    remote = "https://chromium.googlesource.com/libyuv/libyuv",
)

http_archive(
    name = "lz4",
    build_file = "//third_party:lz4.BUILD",
    patch_cmds = [
        """sed -i.bak 's/__attribute__ ((__visibility__ ("default")))//g' lib/lz4frame.h """,
    ],
    sha256 = "658ba6191fa44c92280d4aa2c271b0f4fbc0e34d249578dd05e50e76d0e5efcc",
    strip_prefix = "lz4-1.9.2",
    urls = [
        "https://storage.googleapis.com/mirror.tensorflow.org/github.com/lz4/lz4/archive/v1.9.2.tar.gz",
        "https://github.com/lz4/lz4/archive/v1.9.2.tar.gz",
    ],
)

http_archive(
    name = "minimp3",
    build_file = "//third_party:minimp3.BUILD",
    sha256 = "09395758f4c964fb158875f3cc9b9a65f36e9f5b2a27fb10f99519a0a6aef664",
    strip_prefix = "minimp3-55da78cbeea5fb6757f8df672567714e1e8ca3e9",
    urls = [
        "https://storage.googleapis.com/mirror.tensorflow.org/github.com/lieff/minimp3/archive/55da78cbeea5fb6757f8df672567714e1e8ca3e9.tar.gz",
        "https://github.com/lieff/minimp3/archive/55da78cbeea5fb6757f8df672567714e1e8ca3e9.tar.gz",
    ],
)

http_archive(
    name = "minimp4",
    build_file = "//third_party:minimp4.BUILD",
    sha256 = "2c9e176b2df3f72d9cb3bcd0959ebfc9da3efcedbea70fb945270c7bfa9e7758",
    strip_prefix = "minimp4-14d452e4fac71da38f5c02e211486144075f4ecb",
    urls = [
        "https://storage.googleapis.com/mirror.tensorflow.org/github.com/lieff/minimp4/archive/14d452e4fac71da38f5c02e211486144075f4ecb.tar.gz",
        "https://github.com/lieff/minimp4/archive/14d452e4fac71da38f5c02e211486144075f4ecb.tar.gz",
    ],
)

http_archive(
    name = "mxml",
    build_file = "//third_party:mxml.BUILD",
    patch_args = ["-p1"],
    patches = [
        "//third_party:mxml.patch",
    ],
    sha256 = "4d850d15cdd4fdb9e82817eb069050d7575059a9a2729c82b23440e4445da199",
    strip_prefix = "mxml-2.12",
    urls = [
        "https://storage.googleapis.com/mirror.tensorflow.org/github.com/michaelrsweet/mxml/archive/v2.12.tar.gz",
        "https://github.com/michaelrsweet/mxml/archive/v2.12.tar.gz",
    ],
)

http_archive(
    name = "nucleus",
    build_file = "//third_party:nucleus.BUILD",
    patch_args = ["-p1"],
    patches = [
        "//third_party:nucleus.patch",
    ],
    sha256 = "aa865d3509ba8f3527392303bd95a11f48f19e68197b3d1d0bae9fab004bee87",
    strip_prefix = "nucleus-0.4.1",
    urls = [
        "https://storage.googleapis.com/mirror.tensorflow.org/github.com/google/nucleus/archive/0.4.1.tar.gz",
        "https://github.com/google/nucleus/archive/0.4.1.tar.gz",
    ],
)

http_archive(
    name = "ogg",
    build_file = "//third_party:ogg.BUILD",
    patch_cmds = [
        "sed -i.bak 's/define _OS_TYPES_H/define _OS_TYPES_H\\'$'\\n''#include <stdint.h>/g' include/ogg/os_types.h",
    ],
    sha256 = "3da31a4eb31534b6f878914b7379b873c280e610649fe5c07935b3d137a828bc",
    strip_prefix = "ogg-1.3.4",
    urls = [
        "https://storage.googleapis.com/mirror.tensorflow.org/github.com/xiph/ogg/archive/v1.3.4.tar.gz",
        "https://github.com/xiph/ogg/archive/v1.3.4.tar.gz",
    ],
)

http_archive(
    name = "openexr",
    build_file = "//third_party:openexr.BUILD",
    sha256 = "4904c5ea7914a58f60a5e2fbc397be67e7a25c380d7d07c1c31a3eefff1c92f1",
    strip_prefix = "openexr-2.4.0",
    urls = [
        "https://storage.googleapis.com/mirror.tensorflow.org/github.com/openexr/openexr/archive/v2.4.0.tar.gz",
        "https://github.com/openexr/openexr/archive/v2.4.0.tar.gz",
    ],
)

http_archive(
    name = "openjpeg",
    build_file = "//third_party:openjpeg.BUILD",
    sha256 = "8702ba68b442657f11aaeb2b338443ca8d5fb95b0d845757968a7be31ef7f16d",
    strip_prefix = "openjpeg-2.4.0",
    urls = [
        "https://storage.googleapis.com/mirror.tensorflow.org/github.com/uclouvain/openjpeg/archive/v2.4.0.tar.gz",
        "https://github.com/uclouvain/openjpeg/archive/v2.4.0.tar.gz",
    ],
)

http_archive(
    name = "postgresql",
    build_file = "//third_party:postgresql.BUILD",
    sha256 = "9868c1149a04bae1131533c5cbd1c46f9c077f834f6147abaef8791a7c91b1a1",
    strip_prefix = "postgresql-12.1",
    urls = [
        "https://storage.googleapis.com/mirror.tensorflow.org/ftp.postgresql.org/pub/source/v12.1/postgresql-12.1.tar.gz",
        "https://ftp.postgresql.org/pub/source/v12.1/postgresql-12.1.tar.gz",
    ],
)

http_archive(
    name = "proj",
    build_file = "//third_party:proj.BUILD",
    patch_cmds = [
        """sed -i.bak 's/include <sqlite3.h>/include "sqlite3.h"/' src/sqlite3_utils.hpp""",
        """sed -i.bak 's/include <sqlite3.h>/include "sqlite3.h"/' src/iso19111/factory.cpp""",
        """sed -i.bak 's/include <sqlite3.h>/include "sqlite3.h"/' src/proj_json_streaming_writer.cpp""",
    ],
    sha256 = "f0c88738b1bd3b65a217734b56a763988ea1ca4c779e39d9d9a8b5878888cd6f",
    strip_prefix = "proj-8.0.0",
    urls = [
        "https://storage.googleapis.com/mirror.tensorflow.org/github.com/OSGeo/PROJ/releases/download/7.2.1/proj-8.0.0.zip",
        "https://github.com/OSGeo/PROJ/releases/download/8.0.0/proj-8.0.0.zip",
    ],
)

http_archive(
    name = "pulsar",
    build_file = "//third_party:pulsar.BUILD",
    patch_cmds = [
        "cp pulsar-common/src/main/proto/PulsarApi.proto pulsar-client-cpp/lib",
        "sed -i.bak 's/define PULSAR_DEFINES_H_/define PULSAR_DEFINES_H_\\'$'\\n''#if defined(_MSC_VER)\\'$'\\n''#include <Windows.h>\\'$'\\n''#undef ERROR\\'$'\\n''#endif/g' pulsar-client-cpp/include/pulsar/defines.h",
        "sed -i.bak 's/define LIB_ACKGROUPINGTRACKER_H_/define LIB_ACKGROUPINGTRACKER_H_\\'$'\\n''#include <pulsar\\/defines.h>/g' pulsar-client-cpp/lib/AckGroupingTracker.h",
    ],
    sha256 = "08f19ca6d6353751ff0661403b16b71425bf7ada3d8835a38e426ae303b0e385",
    strip_prefix = "pulsar-2.6.1",
    urls = [
        "https://github.com/apache/pulsar/archive/v2.6.1.tar.gz",
    ],
)

http_archive(
    name = "rapidjson",
    build_file = "//third_party:rapidjson.BUILD",
    sha256 = "30bd2c428216e50400d493b38ca33a25efb1dd65f79dfc614ab0c957a3ac2c28",
    strip_prefix = "rapidjson-418331e99f859f00bdc8306f69eba67e8693c55e",
    urls = [
        "https://storage.googleapis.com/mirror.tensorflow.org/github.com/miloyip/rapidjson/archive/418331e99f859f00bdc8306f69eba67e8693c55e.tar.gz",
        "https://github.com/miloyip/rapidjson/archive/418331e99f859f00bdc8306f69eba67e8693c55e.tar.gz",
    ],
)

http_archive(
    name = "stb",
    build_file = "//third_party:stb.BUILD",
    sha256 = "978de595fcc62448dbdc8ca8def7879fbe63245dd7f57c1898270e53a0abf95b",
    strip_prefix = "stb-052dce117ed989848a950308bd99eef55525dfb1",
    urls = [
        "https://storage.googleapis.com/mirror.tensorflow.org/github.com/nothings/stb/archive/052dce117ed989848a950308bd99eef55525dfb1.tar.gz",
        "https://github.com/nothings/stb/archive/052dce117ed989848a950308bd99eef55525dfb1.tar.gz",
    ],
)

http_archive(
    name = "speexdsp",
    build_file = "//third_party:speexdsp.BUILD",
    sha256 = "d7032f607e8913c019b190c2bccc36ea73fc36718ee38b5cdfc4e4c0a04ce9a4",
    strip_prefix = "speexdsp-SpeexDSP-1.2.0",
    urls = [
        "https://storage.googleapis.com/mirror.tensorflow.org/github.com/xiph/speexdsp/archive/SpeexDSP-1.2.0.tar.gz",
        "https://github.com/xiph/speexdsp/archive/SpeexDSP-1.2.0.tar.gz",
    ],
)

http_archive(
    name = "thrift",
    build_file = "//third_party:thrift.BUILD",
    sha256 = "5da60088e60984f4f0801deeea628d193c33cec621e78c8a43a5d8c4055f7ad9",
    strip_prefix = "thrift-0.13.0",
    urls = [
        "https://storage.googleapis.com/mirror.tensorflow.org/github.com/apache/thrift/archive/v0.13.0.tar.gz",
        "https://github.com/apache/thrift/archive/v0.13.0.tar.gz",
    ],
)

http_archive(
    name = "tinyobjloader",
    build_file = "//third_party:tinyobjloader.BUILD",
    sha256 = "b8c972dfbbcef33d55554e7c9031abe7040795b67778ad3660a50afa7df6ec56",
    strip_prefix = "tinyobjloader-2.0.0rc8",
    urls = [
        "https://storage.googleapis.com/mirror.tensorflow.org/github.com/tinyobjloader/tinyobjloader/archive/v2.0.0rc8.tar.gz",
        "https://github.com/tinyobjloader/tinyobjloader/archive/v2.0.0rc8.tar.gz",
    ],
)

http_archive(
    name = "util_linux",
    build_file = "//third_party:uuid.BUILD",
    sha256 = "2483d5a42bc39575fc215c6994554f5169db777262d606ebe9cd8d5f37557f72",
    strip_prefix = "util-linux-2.32.1",
    urls = [
        "https://storage.googleapis.com/mirror.tensorflow.org/github.com/karelzak/util-linux/archive/v2.32.1.tar.gz",
        "https://github.com/karelzak/util-linux/archive/v2.32.1.tar.gz",
    ],
)

http_archive(
    name = "vorbis",
    build_file = "//third_party:vorbis.BUILD",
    sha256 = "43fc4bc34f13da15b8acfa72fd594678e214d1cab35fc51d3a54969a725464eb",
    strip_prefix = "vorbis-1.3.6",
    urls = [
        "https://storage.googleapis.com/mirror.tensorflow.org/github.com/xiph/vorbis/archive/v1.3.6.tar.gz",
        "https://github.com/xiph/vorbis/archive/v1.3.6.tar.gz",
    ],
)

http_archive(
    name = "xsimd",
    build_file = "//third_party:xsimd.BUILD",
    sha256 = "45337317c7f238fe0d64bb5d5418d264a427efc53400ddf8e6a964b6bcb31ce9",
    strip_prefix = "xsimd-7.5.0",
    urls = [
        "https://github.com/xtensor-stack/xsimd/archive/refs/tags/7.5.0.tar.gz",
    ],
)

http_archive(
    name = "xz",
    build_file = "//third_party:xz.BUILD",
    sha256 = "0d2b89629f13dd1a0602810529327195eff5f62a0142ccd65b903bc16a4ac78a",
    strip_prefix = "xz-5.2.5",
    urls = [
        "https://storage.googleapis.com/mirror.tensorflow.org/github.com/xz-mirror/xz/archive/v5.2.5.tar.gz",
        "https://github.com/xz-mirror/xz/archive/v5.2.5.tar.gz",
    ],
)

http_archive(
    name = "zstd",
    build_file = "//third_party:zstd.BUILD",
    sha256 = "a364f5162c7d1a455cc915e8e3cf5f4bd8b75d09bc0f53965b0c9ca1383c52c8",
    strip_prefix = "zstd-1.4.4",
    urls = [
        "https://storage.googleapis.com/mirror.tensorflow.org/github.com/facebook/zstd/archive/v1.4.4.tar.gz",
        "https://github.com/facebook/zstd/archive/v1.4.4.tar.gz",
    ],
)

# Needed for llvm_toolchain and Golang
http_archive(
    name = "com_grail_bazel_toolchain",
    sha256 = "9e6065ded4b7453143e1586d6819729a63cd233114b72bf85ff3435367b02c90",
    strip_prefix = "bazel-toolchain-edd07e96a2ecaa131af9234d6582875d980c0ac7",
    urls = [
        "https://storage.googleapis.com/mirror.tensorflow.org/github.com/grailbio/bazel-toolchain/archive/edd07e96a2ecaa131af9234d6582875d980c0ac7.tar.gz",
        "https://github.com/grailbio/bazel-toolchain/archive/edd07e96a2ecaa131af9234d6582875d980c0ac7.tar.gz",
    ],
)

load("@com_grail_bazel_toolchain//toolchain:rules.bzl", "llvm_toolchain")

llvm_toolchain(
    name = "llvm_toolchain",
    llvm_version = "9.0.0",
)

# Golang related ruls, consider removal after switching to C++/C client for prometheus
http_archive(
    name = "io_bazel_rules_go",
    sha256 = "ae8c36ff6e565f674c7a3692d6a9ea1096e4c1ade497272c2108a810fb39acd2",
    urls = [
        "https://storage.googleapis.com/mirror.tensorflow.org/github.com/bazelbuild/rules_go/releases/download/0.19.4/rules_go-0.19.4.tar.gz",
        "https://github.com/bazelbuild/rules_go/releases/download/0.19.4/rules_go-0.19.4.tar.gz",
    ],
)

http_archive(
    name = "bazel_gazelle",
    sha256 = "7fc87f4170011201b1690326e8c16c5d802836e3a0d617d8f75c3af2b23180c4",
    urls = [
        "https://storage.googleapis.com/mirror.tensorflow.org/github.com/bazelbuild/bazel-gazelle/releases/download/0.18.2/bazel-gazelle-0.18.2.tar.gz",
        "https://github.com/bazelbuild/bazel-gazelle/releases/download/0.18.2/bazel-gazelle-0.18.2.tar.gz",
    ],
)

load("@io_bazel_rules_go//go:deps.bzl", "go_register_toolchains", "go_rules_dependencies")

go_rules_dependencies()

go_register_toolchains()

load("@bazel_gazelle//:deps.bzl", "gazelle_dependencies", "go_repository")

gazelle_dependencies()

go_repository(
    name = "com_github_prometheus_common",
    importpath = "github.com/prometheus/common",
    tag = "v0.4.1",
)

go_repository(
    name = "com_github_prometheus_client_golang",
    importpath = "github.com/prometheus/client_golang",
    tag = "v0.9.3",
)

go_repository(
    name = "com_github_matttproud_golang_protobuf_extensionsn",
    commit = "c182affec369e30f25d3eb8cd8a478dee585ae7d",
    importpath = "github.com/matttproud/golang_protobuf_extensions",
)

go_repository(
    name = "com_github_prometheus_client_model",
    commit = "14fe0d1b01d4d5fc031dd4bec1823bd3ebbe8016",
    importpath = "github.com/prometheus/client_model",
)

go_repository(
    name = "com_github_prometheus_prom2json",
    build_extra_args = ["-exclude=vendor"],
    importpath = "github.com/prometheus/prom2json",
    tag = "v1.2.2",
)<|MERGE_RESOLUTION|>--- conflicted
+++ resolved
@@ -6,14 +6,9 @@
 http_archive(
     name = "zlib",
     build_file = "//third_party:zlib.BUILD",
-<<<<<<< HEAD
     patch_cmds = ["""sed -i.bak '29i\\'$'\\n#include<zconf.h>\\n' contrib/minizip/crypt.h"""],
-    sha256 = "c3e5e9fdd5004dcb542feda5ee4f0ff0744628baf8ed2dd5d66f8ca1197cb1a1",
-    strip_prefix = "zlib-1.2.11",
-=======
     sha256 = "91844808532e5ce316b3c010929493c0244f3d37593afd6de04f71821d5136d9",
     strip_prefix = "zlib-1.2.12",
->>>>>>> 66529892
     urls = [
         "https://storage.googleapis.com/mirror.tensorflow.org/zlib.net/zlib-1.2.12.tar.gz",
         "https://zlib.net/zlib-1.2.12.tar.gz",
