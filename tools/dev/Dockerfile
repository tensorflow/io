--- conflicted
+++ resolved
@@ -1,13 +1,7 @@
-#FROM tensorflow/tensorflow:custom-op-ubuntu16
-FROM docker.artifactory-test.corp.linkedin.com/tensorflow/tensorflow-builder:0.0.1
+FROM tensorflow/tensorflow:custom-op-ubuntu16
 
-<<<<<<< HEAD
-RUN yum update && \
-    yum install -y \
-=======
 RUN rm /etc/apt/sources.list.d/jonathonf-ubuntu-python-3_6-xenial.list && apt-get update && \
     apt-get install -y \
->>>>>>> 7ebf2186
     git \
     gcc \
     g++ \
